--- conflicted
+++ resolved
@@ -7,7 +7,7 @@
 import os
 import pickle
 import shutil
-from test import without_import, check_present
+from test import check_present, without_import
 
 import numpy as np
 import pandas as pd
@@ -22,215 +22,6 @@
 DATAFILES_PATH = os.path.join(HERE, 'data')
 
 
-<<<<<<< HEAD
-class GenerateQuantitiesTest(CustomTestCase):
-    def test_from_csv_files(self):
-        # fitted_params sample - list of filenames
-        goodfiles_path = os.path.join(DATAFILES_PATH, 'runset-good', 'bern')
-        csv_files = []
-        for i in range(4):
-            csv_files.append('{}-{}.csv'.format(goodfiles_path, i + 1))
-
-        # gq_model
-        stan = os.path.join(DATAFILES_PATH, 'bernoulli_ppc.stan')
-        model = CmdStanModel(stan_file=stan)
-        jdata = os.path.join(DATAFILES_PATH, 'bernoulli.data.json')
-
-        bern_gqs = model.generate_quantities(data=jdata, previous_fit=csv_files)
-
-        self.assertEqual(
-            bern_gqs.runset._args.method, Method.GENERATE_QUANTITIES
-        )
-        self.assertIn('CmdStanGQ: model=bernoulli_ppc', repr(bern_gqs))
-        self.assertIn('method=generate_quantities', repr(bern_gqs))
-
-        self.assertEqual(bern_gqs.runset.chains, 4)
-        for i in range(bern_gqs.runset.chains):
-            self.assertEqual(bern_gqs.runset._retcode(i), 0)
-            csv_file = bern_gqs.runset.csv_files[i]
-            self.assertTrue(os.path.exists(csv_file))
-
-        column_names = [
-            'y_rep[1]',
-            'y_rep[2]',
-            'y_rep[3]',
-            'y_rep[4]',
-            'y_rep[5]',
-            'y_rep[6]',
-            'y_rep[7]',
-            'y_rep[8]',
-            'y_rep[9]',
-            'y_rep[10]',
-        ]
-        self.assertEqual(bern_gqs.column_names, tuple(column_names))
-
-        # draws()
-        self.assertEqual(bern_gqs.draws().shape, (100, 4, 10))
-        with LogCapture() as log:
-            logging.getLogger()
-            bern_gqs.draws(inc_warmup=True)
-        log.check_present(
-            (
-                'cmdstanpy',
-                'WARNING',
-                "Sample doesn't contain draws from warmup iterations, "
-                'rerun sampler with "save_warmup=True".',
-            )
-        )
-
-        # draws_pd()
-        self.assertEqual(bern_gqs.draws_pd().shape, (400, 10))
-        self.assertEqual(
-            bern_gqs.draws_pd(inc_sample=True).shape[1],
-            bern_gqs.previous_fit.draws_pd().shape[1]
-            + bern_gqs.draws_pd().shape[1],
-        )
-
-        self.assertEqual(
-            list(bern_gqs.draws_pd(vars=['y_rep']).columns),
-            column_names,
-        )
-
-    def test_from_csv_files_bad(self):
-        # gq model
-        stan = os.path.join(DATAFILES_PATH, 'bernoulli_ppc.stan')
-        model = CmdStanModel(stan_file=stan)
-        jdata = os.path.join(DATAFILES_PATH, 'bernoulli.data.json')
-
-        # no filename
-        with self.assertRaises(ValueError):
-            model.generate_quantities(data=jdata, previous_fit=[])
-
-        # Stan CSV flles corrupted
-        goodfiles_path = os.path.join(
-            DATAFILES_PATH, 'runset-bad', 'bad-draws-bern'
-        )
-        csv_files = []
-        for i in range(4):
-            csv_files.append('{}-{}.csv'.format(goodfiles_path, i + 1))
-
-        with self.assertRaisesRegex(
-            Exception, 'Invalid sample from Stan CSV files'
-        ):
-            model.generate_quantities(data=jdata, previous_fit=csv_files)
-
-    def test_show_console(self):
-        stan = os.path.join(DATAFILES_PATH, 'bernoulli.stan')
-        bern_model = CmdStanModel(stan_file=stan)
-        jdata = os.path.join(DATAFILES_PATH, 'bernoulli.data.json')
-        bern_fit = bern_model.sample(
-            data=jdata,
-            chains=4,
-            parallel_chains=2,
-            seed=12345,
-            iter_sampling=100,
-        )
-        stan = os.path.join(DATAFILES_PATH, 'bernoulli_ppc.stan')
-        model = CmdStanModel(stan_file=stan)
-
-        sys_stdout = io.StringIO()
-        with contextlib.redirect_stdout(sys_stdout):
-            model.generate_quantities(
-                data=jdata,
-                previous_fit=bern_fit,
-                show_console=True,
-            )
-        console = sys_stdout.getvalue()
-        self.assertIn('Chain [1] method = generate', console)
-        self.assertIn('Chain [2] method = generate', console)
-        self.assertIn('Chain [3] method = generate', console)
-        self.assertIn('Chain [4] method = generate', console)
-
-    def test_complex_output(self):
-        stan_bern = os.path.join(DATAFILES_PATH, 'bernoulli.stan')
-        model_bern = CmdStanModel(stan_file=stan_bern)
-        jdata = os.path.join(DATAFILES_PATH, 'bernoulli.data.json')
-        fit_sampling = model_bern.sample(chains=1, iter_sampling=10, data=jdata)
-
-        stan = os.path.join(DATAFILES_PATH, 'complex_var.stan')
-        model = CmdStanModel(stan_file=stan)
-        fit = model.generate_quantities(previous_fit=fit_sampling)
-
-        self.assertEqual(fit.stan_variable('zs').shape, (10, 2, 3))
-        self.assertEqual(fit.stan_variable('z')[0], 3 + 4j)
-
-        self.assertTrue(
-            np.allclose(
-                fit.stan_variable('zs')[0], np.array([[3, 4j, 5], [1j, 2j, 3j]])
-            )
-        )
-
-        # make sure the name 'imag' isn't magic
-        self.assertEqual(fit.stan_variable('imag').shape, (10, 2))
-
-        self.assertNotIn("zs_dim_2", fit.draws_xr())
-        # getting a raw scalar out of xarray is heavy
-        self.assertEqual(
-            fit.draws_xr().z.isel(chain=0, draw=1).data[()], 3 + 4j
-        )
-
-    def test_attrs(self):
-        stan_bern = os.path.join(DATAFILES_PATH, 'bernoulli.stan')
-        model_bern = CmdStanModel(stan_file=stan_bern)
-        jdata = os.path.join(DATAFILES_PATH, 'bernoulli.data.json')
-        fit_sampling = model_bern.sample(chains=1, iter_sampling=10, data=jdata)
-
-        stan = os.path.join(DATAFILES_PATH, 'named_output.stan')
-        model = CmdStanModel(stan_file=stan)
-        fit = model.generate_quantities(data=jdata, previous_fit=fit_sampling)
-
-        self.assertEqual(fit.a[0], 4.5)
-        self.assertEqual(fit.b.shape, (10, 3))
-        self.assertEqual(fit.theta.shape, (10,))
-
-        fit.draws()
-        self.assertEqual(fit.stan_variable('draws')[0], 0)
-
-        with self.assertRaisesRegex(AttributeError, 'Unknown variable name:'):
-            dummy = fit.c
-
-
-class GQAfterMCMCTest(CustomTestCase):
-    def test_from_mcmc_sample(self):
-        # fitted_params sample
-        stan = os.path.join(DATAFILES_PATH, 'bernoulli.stan')
-        bern_model = CmdStanModel(stan_file=stan)
-        jdata = os.path.join(DATAFILES_PATH, 'bernoulli.data.json')
-        bern_fit = bern_model.sample(
-            data=jdata,
-            chains=4,
-            parallel_chains=2,
-            seed=12345,
-            iter_sampling=100,
-        )
-        # gq_model
-        stan = os.path.join(DATAFILES_PATH, 'bernoulli_ppc.stan')
-        model = CmdStanModel(stan_file=stan)
-
-        bern_gqs = model.generate_quantities(data=jdata, previous_fit=bern_fit)
-
-        self.assertEqual(
-            bern_gqs.runset._args.method, Method.GENERATE_QUANTITIES
-        )
-        self.assertIn('CmdStanGQ: model=bernoulli_ppc', repr(bern_gqs))
-        self.assertIn('method=generate_quantities', repr(bern_gqs))
-        self.assertEqual(bern_gqs.runset.chains, 4)
-        for i in range(bern_gqs.runset.chains):
-            self.assertEqual(bern_gqs.runset._retcode(i), 0)
-            csv_file = bern_gqs.runset.csv_files[i]
-            self.assertTrue(os.path.exists(csv_file))
-
-    def test_from_mcmc_sample_draws(self):
-        stan = os.path.join(DATAFILES_PATH, 'bernoulli.stan')
-        bern_model = CmdStanModel(stan_file=stan)
-        jdata = os.path.join(DATAFILES_PATH, 'bernoulli.data.json')
-        bern_fit = bern_model.sample(
-            data=jdata,
-            chains=4,
-            parallel_chains=2,
-            seed=12345,
-            iter_sampling=100,
-=======
 def test_from_csv_files(caplog: pytest.LogCaptureFixture) -> None:
     # fitted_params sample - list of filenames
     goodfiles_path = os.path.join(DATAFILES_PATH, 'runset-good', 'bern')
@@ -243,7 +34,7 @@
     model = CmdStanModel(stan_file=stan)
     jdata = os.path.join(DATAFILES_PATH, 'bernoulli.data.json')
 
-    bern_gqs = model.generate_quantities(data=jdata, mcmc_sample=csv_files)
+    bern_gqs = model.generate_quantities(data=jdata, previous_fit=csv_files)
 
     assert bern_gqs.runset._args.method == Method.GENERATE_QUANTITIES
     assert 'CmdStanGQ: model=bernoulli_ppc' in repr(bern_gqs)
@@ -288,7 +79,7 @@
     assert bern_gqs.draws_pd().shape == (400, 10)
     assert (
         bern_gqs.draws_pd(inc_sample=True).shape[1]
-        == bern_gqs.mcmc_sample.draws_pd().shape[1]
+        == bern_gqs.previous_fit.draws_pd().shape[1]
         + bern_gqs.draws_pd().shape[1]
     )
 
@@ -303,7 +94,7 @@
 
     # no filename
     with pytest.raises(ValueError):
-        model.generate_quantities(data=jdata, mcmc_sample=[])
+        model.generate_quantities(data=jdata, previous_fit=[])
 
     # Stan CSV flles corrupted
     goodfiles_path = os.path.join(
@@ -314,10 +105,10 @@
         csv_files.append('{}-{}.csv'.format(goodfiles_path, i + 1))
 
     with pytest.raises(Exception, match='Invalid sample from Stan CSV files'):
-        model.generate_quantities(data=jdata, mcmc_sample=csv_files)
-
-
-def test_from_mcmc_sample() -> None:
+        model.generate_quantities(data=jdata, previous_fit=csv_files)
+
+
+def test_from_previous_fit() -> None:
     # fitted_params sample
     stan = os.path.join(DATAFILES_PATH, 'bernoulli.stan')
     bern_model = CmdStanModel(stan_file=stan)
@@ -333,7 +124,7 @@
     stan = os.path.join(DATAFILES_PATH, 'bernoulli_ppc.stan')
     model = CmdStanModel(stan_file=stan)
 
-    bern_gqs = model.generate_quantities(data=jdata, mcmc_sample=bern_fit)
+    bern_gqs = model.generate_quantities(data=jdata, previous_fit=bern_fit)
 
     assert bern_gqs.runset._args.method == Method.GENERATE_QUANTITIES
     assert 'CmdStanGQ: model=bernoulli_ppc' in repr(bern_gqs)
@@ -345,7 +136,7 @@
         assert os.path.exists(csv_file)
 
 
-def test_from_mcmc_sample_draws() -> None:
+def test_from_previous_fit_draws() -> None:
     stan = os.path.join(DATAFILES_PATH, 'bernoulli.stan')
     bern_model = CmdStanModel(stan_file=stan)
     jdata = os.path.join(DATAFILES_PATH, 'bernoulli.data.json')
@@ -359,12 +150,12 @@
     stan = os.path.join(DATAFILES_PATH, 'bernoulli_ppc.stan')
     model = CmdStanModel(stan_file=stan)
 
-    bern_gqs = model.generate_quantities(data=jdata, mcmc_sample=bern_fit)
+    bern_gqs = model.generate_quantities(data=jdata, previous_fit=bern_fit)
 
     assert bern_gqs.draws_pd().shape == (400, 10)
     assert (
         bern_gqs.draws_pd(inc_sample=True).shape[1]
-        == bern_gqs.mcmc_sample.draws_pd().shape[1]
+        == bern_gqs.previous_fit.draws_pd().shape[1]
         + bern_gqs.draws_pd().shape[1]
     )
     row1_sample_pd = bern_fit.draws_pd().iloc[0]
@@ -393,7 +184,7 @@
     assert xr_data_plus.theta.values.shape == (4, 100)
 
 
-def test_from_mcmc_sample_variables() -> None:
+def test_from_previous_fit_variables() -> None:
     stan = os.path.join(DATAFILES_PATH, 'bernoulli.stan')
     bern_model = CmdStanModel(stan_file=stan)
     jdata = os.path.join(DATAFILES_PATH, 'bernoulli.data.json')
@@ -407,7 +198,7 @@
     stan = os.path.join(DATAFILES_PATH, 'bernoulli_ppc.stan')
     model = CmdStanModel(stan_file=stan)
 
-    bern_gqs = model.generate_quantities(data=jdata, mcmc_sample=bern_fit)
+    bern_gqs = model.generate_quantities(data=jdata, previous_fit=bern_fit)
 
     theta = bern_gqs.stan_variable(var='theta')
     assert theta.shape == (400,)
@@ -420,7 +211,7 @@
 
     vars_dict = bern_gqs.stan_variables()
     var_names = list(
-        bern_gqs.mcmc_sample.metadata.stan_vars_cols.keys()
+        bern_gqs.previous_fit.metadata.stan_vars_cols.keys()
     ) + list(bern_gqs.metadata.stan_vars_cols.keys())
     assert set(var_names) == set(list(vars_dict.keys()))
 
@@ -445,7 +236,7 @@
 
     with caplog.at_level(level=logging.WARNING):
         logging.getLogger()
-        bern_gqs = model.generate_quantities(data=jdata, mcmc_sample=bern_fit)
+        bern_gqs = model.generate_quantities(data=jdata, previous_fit=bern_fit)
     check_present(
         caplog,
         (
@@ -495,7 +286,7 @@
 
     vars_dict = bern_gqs.stan_variables()
     var_names = list(
-        bern_gqs.mcmc_sample.metadata.stan_vars_cols.keys()
+        bern_gqs.previous_fit.metadata.stan_vars_cols.keys()
     ) + list(bern_gqs.metadata.stan_vars_cols.keys())
     assert set(var_names) == set(list(vars_dict.keys()))
 
@@ -535,13 +326,12 @@
     # gq_model - y_rep[n] == y[n]
     stan = os.path.join(DATAFILES_PATH, 'bernoulli_ppc_dup.stan')
     model = CmdStanModel(stan_file=stan)
-    bern_gqs = model.generate_quantities(data=jdata, mcmc_sample=bern_fit)
+    bern_gqs = model.generate_quantities(data=jdata, previous_fit=bern_fit)
     # check that models have different y_rep values
     with pytest.raises(AssertionError):
         np.testing.assert_array_equal(
             bern_fit.stan_variable(var='y_rep'),
             bern_gqs.stan_variable(var='y_rep'),
->>>>>>> d5ed3660
         )
     # check that stan_variable returns values from gq model
     with open(jdata) as fd:
@@ -550,51 +340,12 @@
     for i in range(10):
         assert y_rep[0, i] == bern_data['y'][i]
 
-<<<<<<< HEAD
-        bern_gqs = model.generate_quantities(data=jdata, previous_fit=bern_fit)
-
-        self.assertEqual(bern_gqs.draws_pd().shape, (400, 10))
-        self.assertEqual(
-            bern_gqs.draws_pd(inc_sample=True).shape[1],
-            bern_gqs.previous_fit.draws_pd().shape[1]
-            + bern_gqs.draws_pd().shape[1],
-        )
-        row1_sample_pd = bern_fit.draws_pd().iloc[0]
-        row1_gqs_pd = bern_gqs.draws_pd().iloc[0]
-        self.assertTrue(
-            np.array_equal(
-                pd.concat((row1_sample_pd, row1_gqs_pd), axis=0).values,
-                bern_gqs.draws_pd(inc_sample=True).iloc[0].values,
-            )
-        )
-        # draws_xr
-        xr_data = bern_gqs.draws_xr()
-        self.assertEqual(xr_data.y_rep.dims, ('chain', 'draw', 'y_rep_dim_0'))
-        self.assertEqual(xr_data.y_rep.values.shape, (4, 100, 10))
-
-        xr_var = bern_gqs.draws_xr(vars='y_rep')
-        self.assertEqual(xr_var.y_rep.dims, ('chain', 'draw', 'y_rep_dim_0'))
-        self.assertEqual(xr_var.y_rep.values.shape, (4, 100, 10))
-
-        xr_var = bern_gqs.draws_xr(vars=['y_rep'])
-        self.assertEqual(xr_var.y_rep.dims, ('chain', 'draw', 'y_rep_dim_0'))
-        self.assertEqual(xr_var.y_rep.values.shape, (4, 100, 10))
-
-        xr_data_plus = bern_gqs.draws_xr(inc_sample=True)
-        self.assertEqual(
-            xr_data_plus.y_rep.dims, ('chain', 'draw', 'y_rep_dim_0')
-        )
-        self.assertEqual(xr_data_plus.y_rep.values.shape, (4, 100, 10))
-        self.assertEqual(xr_data_plus.theta.dims, ('chain', 'draw'))
-        self.assertEqual(xr_data_plus.theta.values.shape, (4, 100))
-=======
 
 def test_no_xarray() -> None:
     with without_import('xarray', cmdstanpy.stanfit.gq):
         with pytest.raises(ImportError):
             # if this fails the testing framework is the problem
             import xarray as _  # noqa
->>>>>>> d5ed3660
 
         stan = os.path.join(DATAFILES_PATH, 'bernoulli.stan')
         bern_model = CmdStanModel(stan_file=stan)
@@ -611,29 +362,6 @@
 
         bern_gqs = model.generate_quantities(data=jdata, previous_fit=bern_fit)
 
-<<<<<<< HEAD
-        theta = bern_gqs.stan_variable(var='theta')
-        self.assertEqual(theta.shape, (400,))
-        y_rep = bern_gqs.stan_variable(var='y_rep')
-        self.assertEqual(y_rep.shape, (400, 10))
-        with self.assertRaises(ValueError):
-            bern_gqs.stan_variable(var='eta')
-        with self.assertRaises(ValueError):
-            bern_gqs.stan_variable(var='lp__')
-
-        vars_dict = bern_gqs.stan_variables()
-        var_names = list(
-            bern_gqs.previous_fit.metadata.stan_vars_cols.keys()
-        ) + list(bern_gqs.metadata.stan_vars_cols.keys())
-        self.assertEqual(set(var_names), set(list(vars_dict.keys())))
-
-    def test_save_warmup(self):
-        # fitted_params sample
-        stan = os.path.join(DATAFILES_PATH, 'bernoulli.stan')
-        bern_model = CmdStanModel(stan_file=stan)
-        jdata = os.path.join(DATAFILES_PATH, 'bernoulli.data.json')
-        bern_fit = bern_model.sample(
-=======
         with pytest.raises(RuntimeError):
             bern_gqs.draws_xr()
 
@@ -650,7 +378,7 @@
     )
     stan = os.path.join(DATAFILES_PATH, 'matrix_var.stan')
     model = CmdStanModel(stan_file=stan)
-    gqs = model.generate_quantities(mcmc_sample=bern_fit)
+    gqs = model.generate_quantities(previous_fit=bern_fit)
     z_as_ndarray = gqs.stan_variable(var="z")
     assert z_as_ndarray.shape == (1, 4, 3)  # flattens chains
     z_as_xr = gqs.draws_xr(vars="z")
@@ -678,9 +406,8 @@
     sys_stdout = io.StringIO()
     with contextlib.redirect_stdout(sys_stdout):
         model.generate_quantities(
->>>>>>> d5ed3660
             data=jdata,
-            mcmc_sample=bern_fit,
+            previous_fit=bern_fit,
             show_console=True,
         )
     console = sys_stdout.getvalue()
@@ -689,39 +416,6 @@
     assert 'Chain [3] method = generate' in console
     assert 'Chain [4] method = generate' in console
 
-<<<<<<< HEAD
-        with LogCapture() as log:
-            logging.getLogger()
-            bern_gqs = model.generate_quantities(
-                data=jdata, previous_fit=bern_fit
-            )
-        log.check_present(
-            (
-                'cmdstanpy',
-                'WARNING',
-                'Sample contains saved warmup draws which will be used to '
-                'generate additional quantities of interest.',
-            )
-        )
-        self.assertEqual(bern_gqs.draws().shape, (100, 4, 10))
-        self.assertEqual(
-            bern_gqs.draws(concat_chains=False, inc_warmup=False).shape,
-            (100, 4, 10),
-        )
-        self.assertEqual(
-            bern_gqs.draws(concat_chains=False, inc_warmup=True).shape,
-            (200, 4, 10),
-        )
-        self.assertEqual(
-            bern_gqs.draws(concat_chains=True, inc_warmup=False).shape,
-            (400, 10),
-        )
-        self.assertEqual(
-            bern_gqs.draws(concat_chains=True, inc_warmup=True).shape,
-            (800, 10),
-        )
-=======
->>>>>>> d5ed3660
 
 def test_complex_output() -> None:
     stan_bern = os.path.join(DATAFILES_PATH, 'bernoulli.stan')
@@ -729,413 +423,13 @@
     jdata = os.path.join(DATAFILES_PATH, 'bernoulli.data.json')
     fit_sampling = model_bern.sample(chains=1, iter_sampling=10, data=jdata)
 
-<<<<<<< HEAD
-        theta = bern_gqs.stan_variable(var='theta')
-        self.assertEqual(theta.shape, (400,))
-        y_rep = bern_gqs.stan_variable(var='y_rep')
-        self.assertEqual(y_rep.shape, (400, 10))
-        with self.assertRaises(ValueError):
-            bern_gqs.stan_variable(var='eta')
-        with self.assertRaises(ValueError):
-            bern_gqs.stan_variable(var='lp__')
-
-        vars_dict = bern_gqs.stan_variables()
-        var_names = list(
-            bern_gqs.previous_fit.metadata.stan_vars_cols.keys()
-        ) + list(bern_gqs.metadata.stan_vars_cols.keys())
-        self.assertEqual(set(var_names), set(list(vars_dict.keys())))
-
-        xr_data = bern_gqs.draws_xr()
-        self.assertEqual(xr_data.y_rep.dims, ('chain', 'draw', 'y_rep_dim_0'))
-        self.assertEqual(xr_data.y_rep.values.shape, (4, 100, 10))
-
-        xr_data_plus = bern_gqs.draws_xr(inc_sample=True)
-        self.assertEqual(
-            xr_data_plus.y_rep.dims, ('chain', 'draw', 'y_rep_dim_0')
-        )
-        self.assertEqual(xr_data_plus.y_rep.values.shape, (4, 100, 10))
-        self.assertEqual(xr_data_plus.theta.dims, ('chain', 'draw'))
-        self.assertEqual(xr_data_plus.theta.values.shape, (4, 100))
-
-        xr_data_plus = bern_gqs.draws_xr(vars='theta', inc_sample=True)
-        self.assertEqual(xr_data_plus.theta.dims, ('chain', 'draw'))
-        self.assertEqual(xr_data_plus.theta.values.shape, (4, 100))
-=======
     stan = os.path.join(DATAFILES_PATH, 'complex_var.stan')
     model = CmdStanModel(stan_file=stan)
-    fit = model.generate_quantities(mcmc_sample=fit_sampling)
->>>>>>> d5ed3660
+    fit = model.generate_quantities(previous_fit=fit_sampling)
 
     assert fit.stan_variable('zs').shape == (10, 2, 3)
     assert fit.stan_variable('z')[0] == 3 + 4j
 
-<<<<<<< HEAD
-    def test_sample_plus_quantities_dedup(self):
-        # fitted_params - model GQ block: y_rep is PPC of theta
-        stan = os.path.join(DATAFILES_PATH, 'bernoulli_ppc.stan')
-        model = CmdStanModel(stan_file=stan)
-        jdata = os.path.join(DATAFILES_PATH, 'bernoulli.data.json')
-        bern_fit = model.sample(
-            data=jdata,
-            chains=4,
-            parallel_chains=2,
-            seed=12345,
-            iter_sampling=100,
-        )
-        # gq_model - y_rep[n] == y[n]
-        stan = os.path.join(DATAFILES_PATH, 'bernoulli_ppc_dup.stan')
-        model = CmdStanModel(stan_file=stan)
-        bern_gqs = model.generate_quantities(data=jdata, previous_fit=bern_fit)
-        # check that models have different y_rep values
-        assert_raises(
-            AssertionError,
-            assert_array_equal,
-            bern_fit.stan_variable(var='y_rep'),
-            bern_gqs.stan_variable(var='y_rep'),
-        )
-        # check that stan_variable returns values from gq model
-        with open(jdata) as fd:
-            bern_data = json.load(fd)
-        y_rep = bern_gqs.stan_variable(var='y_rep')
-        for i in range(10):
-            self.assertEqual(y_rep[0, i], bern_data['y'][i])
-
-    def test_no_xarray(self):
-        with self.without_import('xarray', cmdstanpy.stanfit.gq):
-            with self.assertRaises(ImportError):
-                # if this fails the testing framework is the problem
-                import xarray as _  # noqa
-
-            stan = os.path.join(DATAFILES_PATH, 'bernoulli.stan')
-            bern_model = CmdStanModel(stan_file=stan)
-            jdata = os.path.join(DATAFILES_PATH, 'bernoulli.data.json')
-            bern_fit = bern_model.sample(
-                data=jdata,
-                chains=4,
-                parallel_chains=2,
-                seed=12345,
-                iter_sampling=100,
-            )
-            stan = os.path.join(DATAFILES_PATH, 'bernoulli_ppc.stan')
-            model = CmdStanModel(stan_file=stan)
-
-            bern_gqs = model.generate_quantities(
-                data=jdata, previous_fit=bern_fit
-            )
-
-            with self.assertRaises(RuntimeError):
-                bern_gqs.draws_xr()
-
-    @pytest.mark.order(before="test_no_xarray")
-    def test_serialization(self):
-        stan_bern = os.path.join(DATAFILES_PATH, 'bernoulli.stan')
-        model_bern = CmdStanModel(stan_file=stan_bern)
-        jdata = os.path.join(DATAFILES_PATH, 'bernoulli.data.json')
-        fit_sampling = model_bern.sample(chains=1, iter_sampling=10, data=jdata)
-
-        stan = os.path.join(DATAFILES_PATH, 'named_output.stan')
-        model = CmdStanModel(stan_file=stan)
-        fit1 = model.generate_quantities(data=jdata, mcmc_sample=fit_sampling)
-
-        dumped = pickle.dumps(fit1)
-        shutil.rmtree(fit1.runset._output_dir)
-        fit2: CmdStanGQ = pickle.loads(dumped)
-        variables1 = fit1.stan_variables()
-        variables2 = fit2.stan_variables()
-        self.assertEqual(set(variables1), set(variables2))
-        for key, value1 in variables1.items():
-            np.testing.assert_array_equal(value1, variables2[key])
-
-    def test_single_row_csv(self):
-        stan = os.path.join(DATAFILES_PATH, 'bernoulli.stan')
-        bern_model = CmdStanModel(stan_file=stan)
-        jdata = os.path.join(DATAFILES_PATH, 'bernoulli.data.json')
-        bern_fit = bern_model.sample(
-            data=jdata,
-            chains=1,
-            seed=12345,
-            iter_sampling=1,
-        )
-        stan = os.path.join(DATAFILES_PATH, 'matrix_var.stan')
-        model = CmdStanModel(stan_file=stan)
-        gqs = model.generate_quantities(previous_fit=bern_fit)
-        z_as_ndarray = gqs.stan_variable(var="z")
-        self.assertEqual(z_as_ndarray.shape, (1, 4, 3))  # flattens chains
-        z_as_xr = gqs.draws_xr(vars="z")
-        self.assertEqual(z_as_xr.z.data.shape, (1, 1, 4, 3))  # keeps chains
-        for i in range(4):
-            for j in range(3):
-                self.assertEqual(int(z_as_ndarray[0, i, j]), i + 1)
-                self.assertEqual(int(z_as_xr.z.data[0, 0, i, j]), i + 1)
-
-
-class GQAfterMLETest(CustomTestCase):
-    def test_from_optimization(self):
-        stan = os.path.join(DATAFILES_PATH, 'bernoulli.stan')
-        bern_model = CmdStanModel(stan_file=stan)
-        jdata = os.path.join(DATAFILES_PATH, 'bernoulli.data.json')
-        bern_fit = bern_model.optimize(
-            data=jdata,
-            seed=12345,
-        )
-        # gq_model
-        stan = os.path.join(DATAFILES_PATH, 'bernoulli_ppc.stan')
-        model = CmdStanModel(stan_file=stan)
-
-        bern_gqs = model.generate_quantities(data=jdata, previous_fit=bern_fit)
-
-        self.assertEqual(
-            bern_gqs.runset._args.method, Method.GENERATE_QUANTITIES
-        )
-        self.assertIn('CmdStanGQ: model=bernoulli_ppc', repr(bern_gqs))
-        self.assertIn('method=generate_quantities', repr(bern_gqs))
-        self.assertEqual(bern_gqs.runset.chains, 1)
-        self.assertEqual(bern_gqs.runset._retcode(0), 0)
-        csv_file = bern_gqs.runset.csv_files[0]
-        self.assertTrue(os.path.exists(csv_file))
-
-        self.assertEqual(bern_gqs.draws().shape, (1, 1, 10))
-        self.assertEqual(bern_gqs.draws(inc_sample=True).shape, (1, 1, 12))
-
-        # draws_pd()
-        self.assertEqual(bern_gqs.draws_pd().shape, (1, 10))
-        self.assertEqual(
-            bern_gqs.draws_pd(inc_sample=True).shape[1],
-            bern_gqs.previous_fit.optimized_params_pd.shape[1]
-            + bern_gqs.draws_pd().shape[1],
-        )
-
-        # stan_variable
-        theta = bern_gqs.stan_variable(var='theta')
-        self.assertEqual(theta.shape, (1,))
-        y_rep = bern_gqs.stan_variable(var='y_rep')
-        self.assertEqual(y_rep.shape, (1, 10))
-
-    def test_save_iterations(self):
-        stan = os.path.join(DATAFILES_PATH, 'bernoulli.stan')
-        bern_model = CmdStanModel(stan_file=stan)
-        jdata = os.path.join(DATAFILES_PATH, 'bernoulli.data.json')
-        bern_fit = bern_model.optimize(
-            data=jdata, seed=12345, save_iterations=True
-        )
-        iters = bern_fit.optimized_iterations_np.shape[0]
-
-        # gq_model
-        stan = os.path.join(DATAFILES_PATH, 'bernoulli_ppc.stan')
-        model = CmdStanModel(stan_file=stan)
-
-        with LogCapture() as log:
-            bern_gqs = model.generate_quantities(
-                data=jdata, previous_fit=bern_fit
-            )
-        log.check_present(
-            (
-                'cmdstanpy',
-                'WARNING',
-                'MLE contains saved iterations which will be used to '
-                'generate additional quantities of interest.',
-            )
-        )
-
-        self.assertEqual(bern_gqs.draws().shape, (1, 1, 10))
-        self.assertEqual(bern_gqs.draws(inc_warmup=True).shape, (iters, 1, 10))
-        self.assertEqual(
-            bern_gqs.draws(inc_warmup=True, inc_sample=True).shape,
-            (iters, 1, 12),
-        )
-
-        self.assertEqual(bern_gqs.draws(concat_chains=True).shape, (1, 10))
-        self.assertEqual(
-            bern_gqs.draws(concat_chains=True, inc_sample=True).shape, (1, 12)
-        )
-        self.assertEqual(
-            bern_gqs.draws(concat_chains=True, inc_warmup=True).shape,
-            (iters, 10),
-        )
-        self.assertEqual(
-            bern_gqs.draws(
-                concat_chains=True, inc_warmup=True, inc_sample=True
-            ).shape,
-            (iters, 12),
-        )
-
-        # stan_variable
-        theta = bern_gqs.stan_variable(var='theta')
-        self.assertEqual(theta.shape, (1,))
-        y_rep = bern_gqs.stan_variable(var='y_rep')
-        self.assertEqual(y_rep.shape, (1, 10))
-        theta = bern_gqs.stan_variable(var='theta', inc_warmup=True)
-        self.assertEqual(theta.shape, (iters,))
-        y_rep = bern_gqs.stan_variable(var='y_rep', inc_warmup=True)
-        self.assertEqual(y_rep.shape, (iters, 10))
-
-    def test_request_warmup_none(self):
-        stan = os.path.join(DATAFILES_PATH, 'bernoulli.stan')
-        bern_model = CmdStanModel(stan_file=stan)
-        jdata = os.path.join(DATAFILES_PATH, 'bernoulli.data.json')
-        bern_fit = bern_model.optimize(
-            data=jdata,
-            seed=12345,
-        )
-
-        # gq_model
-        stan = os.path.join(DATAFILES_PATH, 'bernoulli_ppc.stan')
-        model = CmdStanModel(stan_file=stan)
-
-        bern_gqs = model.generate_quantities(data=jdata, previous_fit=bern_fit)
-
-        with LogCapture() as log:
-            bern_gqs.draws(inc_warmup=True)
-        log.check_present(
-            (
-                'cmdstanpy',
-                'WARNING',
-                "MLE doesn't contain draws from pre-convergence iterations,"
-                ' rerun optimization with "save_iterations=True".',
-            )
-        )
-
-        with LogCapture() as log:
-            bern_gqs.draws_pd(inc_warmup=True)
-        log.check_present(
-            (
-                'cmdstanpy',
-                'WARNING',
-                "MLE doesn't contain draws from pre-convergence iterations,"
-                ' rerun optimization with "save_iterations=True".',
-            )
-        )
-
-        self.assertEqual(bern_gqs.draws(inc_warmup=True).shape, (1, 1, 10))
-
-    def test_xarray(self):
-        stan = os.path.join(DATAFILES_PATH, 'bernoulli.stan')
-        bern_model = CmdStanModel(stan_file=stan)
-        jdata = os.path.join(DATAFILES_PATH, 'bernoulli.data.json')
-        bern_fit = bern_model.optimize(
-            data=jdata,
-            seed=12345,
-        )
-        # gq_model
-        stan = os.path.join(DATAFILES_PATH, 'bernoulli_ppc.stan')
-        model = CmdStanModel(stan_file=stan)
-
-        bern_gqs = model.generate_quantities(data=jdata, previous_fit=bern_fit)
-        with self.assertRaisesRegex(RuntimeError, "via Sampling"):
-            _ = bern_gqs.draws_xr()
-
-
-class GQAfterVBTest(CustomTestCase):
-    def test_from_vb(self):
-        stan = os.path.join(DATAFILES_PATH, 'bernoulli.stan')
-        bern_model = CmdStanModel(stan_file=stan)
-        jdata = os.path.join(DATAFILES_PATH, 'bernoulli.data.json')
-        bern_fit = bern_model.variational(
-            data=jdata,
-            show_console=True,
-            require_converged=False,
-            seed=12345,
-        )
-
-        # gq_model
-        stan = os.path.join(DATAFILES_PATH, 'bernoulli_ppc.stan')
-        model = CmdStanModel(stan_file=stan)
-
-        bern_gqs = model.generate_quantities(data=jdata, previous_fit=bern_fit)
-
-        self.assertEqual(
-            bern_gqs.runset._args.method, Method.GENERATE_QUANTITIES
-        )
-        self.assertIn('CmdStanGQ: model=bernoulli_ppc', repr(bern_gqs))
-        self.assertIn('method=generate_quantities', repr(bern_gqs))
-        self.assertEqual(bern_gqs.runset.chains, 1)
-        self.assertEqual(bern_gqs.runset._retcode(0), 0)
-        csv_file = bern_gqs.runset.csv_files[0]
-        self.assertTrue(os.path.exists(csv_file))
-
-        self.assertEqual(bern_gqs.draws().shape, (1000, 1, 10))
-        self.assertEqual(bern_gqs.draws(inc_sample=True).shape, (1000, 1, 14))
-
-        # draws_pd()
-        self.assertEqual(bern_gqs.draws_pd().shape, (1000, 10))
-        self.assertEqual(
-            bern_gqs.draws_pd(inc_sample=True).shape[1],
-            bern_gqs.previous_fit.variational_sample_pd.shape[1]
-            + bern_gqs.draws_pd().shape[1],
-        )
-
-        # stan_variable
-        theta = bern_gqs.stan_variable(var='theta')
-        # VB behavior is weird: it draws from mean by default?
-        self.assertEqual(theta.shape, (1,))
-        y_rep = bern_gqs.stan_variable(var='y_rep')
-        self.assertEqual(y_rep.shape, (1000, 10))
-
-    def test_request_warmup_none(self):
-        stan = os.path.join(DATAFILES_PATH, 'bernoulli.stan')
-        bern_model = CmdStanModel(stan_file=stan)
-        jdata = os.path.join(DATAFILES_PATH, 'bernoulli.data.json')
-        bern_fit = bern_model.variational(
-            data=jdata,
-            show_console=True,
-            require_converged=False,
-            seed=12345,
-        )
-
-        # gq_model
-        stan = os.path.join(DATAFILES_PATH, 'bernoulli_ppc.stan')
-        model = CmdStanModel(stan_file=stan)
-
-        bern_gqs = model.generate_quantities(data=jdata, previous_fit=bern_fit)
-        with LogCapture() as log:
-            bern_gqs.draws(inc_warmup=True)
-        log.check_present(
-            (
-                'cmdstanpy',
-                'WARNING',
-                "Variational fit doesn't make sense with argument "
-                '"inc_warmup=True"',
-            )
-        )
-
-        with LogCapture() as log:
-            bern_gqs.draws_pd(inc_warmup=True)
-        log.check_present(
-            (
-                'cmdstanpy',
-                'WARNING',
-                "Variational fit doesn't make sense with argument "
-                '"inc_warmup=True"',
-            )
-        )
-
-    def test_xarray(self):
-        stan = os.path.join(DATAFILES_PATH, 'bernoulli.stan')
-        bern_model = CmdStanModel(stan_file=stan)
-        jdata = os.path.join(DATAFILES_PATH, 'bernoulli.data.json')
-        bern_fit = bern_model.variational(
-            data=jdata,
-            show_console=True,
-            require_converged=False,
-            seed=12345,
-        )
-        # gq_model
-        stan = os.path.join(DATAFILES_PATH, 'bernoulli_ppc.stan')
-        model = CmdStanModel(stan_file=stan)
-
-        bern_gqs = model.generate_quantities(data=jdata, previous_fit=bern_fit)
-        with self.assertRaisesRegex(RuntimeError, "via Sampling"):
-            _ = bern_gqs.draws_xr()
-
-    def test_timeout(self):
-        stan = os.path.join(DATAFILES_PATH, 'timeout.stan')
-        timeout_model = CmdStanModel(stan_file=stan)
-        fit = timeout_model.sample(data={'loop': 0}, chains=1, iter_sampling=10)
-        with self.assertRaises(TimeoutError):
-            timeout_model.generate_quantities(
-                timeout=0.1, mcmc_sample=fit, data={'loop': 1}
-            )
-=======
     np.testing.assert_allclose(
         fit.stan_variable('zs')[0], np.array([[3, 4j, 5], [1j, 2j, 3j]])
     )
@@ -1143,6 +437,7 @@
     # make sure the name 'imag' isn't magic
     assert fit.stan_variable('imag').shape == (10, 2)
 
+    # pylint: disable=unsupported-membership-test
     assert "zs_dim_2" not in fit.draws_xr()
     # getting a raw scalar out of xarray is heavy
     assert fit.draws_xr().z.isel(chain=0, draw=1).data[()] == 3 + 4j
@@ -1156,7 +451,7 @@
 
     stan = os.path.join(DATAFILES_PATH, 'named_output.stan')
     model = CmdStanModel(stan_file=stan)
-    fit = model.generate_quantities(data=jdata, mcmc_sample=fit_sampling)
+    fit = model.generate_quantities(data=jdata, previous_fit=fit_sampling)
 
     assert fit.a[0] == 4.5
     assert fit.b.shape == (10, 3)
@@ -1175,9 +470,8 @@
     fit = timeout_model.sample(data={'loop': 0}, chains=1, iter_sampling=10)
     with pytest.raises(TimeoutError):
         timeout_model.generate_quantities(
-            timeout=0.1, mcmc_sample=fit, data={'loop': 1}
+            timeout=0.1, previous_fit=fit, data={'loop': 1}
         )
->>>>>>> d5ed3660
 
 
 @pytest.mark.order(before="test_no_xarray")
@@ -1189,7 +483,7 @@
 
     stan = os.path.join(DATAFILES_PATH, 'named_output.stan')
     model = CmdStanModel(stan_file=stan)
-    fit1 = model.generate_quantities(data=jdata, mcmc_sample=fit_sampling)
+    fit1 = model.generate_quantities(data=jdata, previous_fit=fit_sampling)
 
     dumped = pickle.dumps(fit1)
     shutil.rmtree(fit1.runset._output_dir)
@@ -1198,4 +492,236 @@
     variables2 = fit2.stan_variables()
     assert set(variables1) == set(variables2)
     for key, value1 in variables1.items():
-        np.testing.assert_array_equal(value1, variables2[key])+        np.testing.assert_array_equal(value1, variables2[key])
+
+
+def test_from_optimization() -> None:
+    stan = os.path.join(DATAFILES_PATH, 'bernoulli.stan')
+    bern_model = CmdStanModel(stan_file=stan)
+    jdata = os.path.join(DATAFILES_PATH, 'bernoulli.data.json')
+    bern_fit = bern_model.optimize(
+        data=jdata,
+        seed=12345,
+    )
+    # gq_model
+    stan = os.path.join(DATAFILES_PATH, 'bernoulli_ppc.stan')
+    model = CmdStanModel(stan_file=stan)
+
+    bern_gqs = model.generate_quantities(data=jdata, previous_fit=bern_fit)
+
+    assert bern_gqs.runset._args.method == Method.GENERATE_QUANTITIES
+
+    assert 'CmdStanGQ: model=bernoulli_ppc' in repr(bern_gqs)
+    assert 'method=generate_quantities' in repr(bern_gqs)
+    assert bern_gqs.runset.chains == 1
+    assert bern_gqs.runset._retcode(0) == 0
+    csv_file = bern_gqs.runset.csv_files[0]
+    assert os.path.exists(csv_file)
+
+    assert bern_gqs.draws().shape == (1, 1, 10)
+    assert bern_gqs.draws(inc_sample=True).shape == (1, 1, 12)
+
+    # draws_pd()
+    assert bern_gqs.draws_pd().shape == (1, 10)
+    assert (
+        bern_gqs.draws_pd(inc_sample=True).shape[1]
+        == bern_gqs.previous_fit.optimized_params_pd.shape[1]
+        + bern_gqs.draws_pd().shape[1]
+    )
+
+    # stan_variable
+    theta = bern_gqs.stan_variable(var='theta')
+    assert theta.shape == (1,)
+    y_rep = bern_gqs.stan_variable(var='y_rep')
+    assert y_rep.shape == (1, 10)
+
+
+def test_opt_save_iterations(caplog: pytest.LogCaptureFixture):
+    stan = os.path.join(DATAFILES_PATH, 'bernoulli.stan')
+    bern_model = CmdStanModel(stan_file=stan)
+    jdata = os.path.join(DATAFILES_PATH, 'bernoulli.data.json')
+    bern_fit = bern_model.optimize(data=jdata, seed=12345, save_iterations=True)
+    iters = bern_fit.optimized_iterations_np.shape[0]
+
+    # gq_model
+    stan = os.path.join(DATAFILES_PATH, 'bernoulli_ppc.stan')
+    model = CmdStanModel(stan_file=stan)
+
+    with caplog.at_level("WARNING"):
+        bern_gqs = model.generate_quantities(data=jdata, previous_fit=bern_fit)
+    check_present(
+        caplog,
+        (
+            'cmdstanpy',
+            'WARNING',
+            'MLE contains saved iterations which will be used to '
+            'generate additional quantities of interest.',
+        ),
+    )
+
+    assert bern_gqs.draws().shape == (1, 1, 10)
+    assert bern_gqs.draws(inc_warmup=True).shape == (iters, 1, 10)
+    assert bern_gqs.draws(inc_warmup=True, inc_sample=True).shape == (
+        iters,
+        1,
+        12,
+    )
+
+    assert bern_gqs.draws(concat_chains=True).shape == (1, 10)
+    assert bern_gqs.draws(concat_chains=True, inc_sample=True).shape == (1, 12)
+    assert bern_gqs.draws(concat_chains=True, inc_warmup=True).shape == (
+        iters,
+        10,
+    )
+    assert bern_gqs.draws(
+        concat_chains=True, inc_warmup=True, inc_sample=True
+    ).shape == (iters, 12)
+
+    # stan_variable
+    theta = bern_gqs.stan_variable(var='theta')
+    assert theta.shape == (1,)
+    y_rep = bern_gqs.stan_variable(var='y_rep')
+    assert y_rep.shape == (1, 10)
+    theta = bern_gqs.stan_variable(var='theta', inc_warmup=True)
+    assert theta.shape == (iters,)
+    y_rep = bern_gqs.stan_variable(var='y_rep', inc_warmup=True)
+    assert y_rep.shape == (iters, 10)
+
+
+def test_opt_request_warmup_none(caplog: pytest.LogCaptureFixture):
+    stan = os.path.join(DATAFILES_PATH, 'bernoulli.stan')
+    bern_model = CmdStanModel(stan_file=stan)
+    jdata = os.path.join(DATAFILES_PATH, 'bernoulli.data.json')
+    bern_fit = bern_model.optimize(
+        data=jdata,
+        seed=12345,
+    )
+
+    # gq_model
+    stan = os.path.join(DATAFILES_PATH, 'bernoulli_ppc.stan')
+    model = CmdStanModel(stan_file=stan)
+
+    bern_gqs = model.generate_quantities(data=jdata, previous_fit=bern_fit)
+
+    with caplog.at_level("WARNING"):
+        bern_gqs.draws(inc_warmup=True)
+    check_present(
+        caplog,
+        (
+            'cmdstanpy',
+            'WARNING',
+            "MLE doesn't contain draws from pre-convergence iterations,"
+            ' rerun optimization with "save_iterations=True".',
+        ),
+    )
+
+    assert bern_gqs.draws(inc_warmup=True).shape == (1, 1, 10)
+
+
+def test_opt_xarray():
+    stan = os.path.join(DATAFILES_PATH, 'bernoulli.stan')
+    bern_model = CmdStanModel(stan_file=stan)
+    jdata = os.path.join(DATAFILES_PATH, 'bernoulli.data.json')
+    bern_fit = bern_model.optimize(
+        data=jdata,
+        seed=12345,
+    )
+    # gq_model
+    stan = os.path.join(DATAFILES_PATH, 'bernoulli_ppc.stan')
+    model = CmdStanModel(stan_file=stan)
+
+    bern_gqs = model.generate_quantities(data=jdata, previous_fit=bern_fit)
+    with pytest.raises(RuntimeError, match="via Sampling"):
+        _ = bern_gqs.draws_xr()
+
+
+def test_from_vb():
+    stan = os.path.join(DATAFILES_PATH, 'bernoulli.stan')
+    bern_model = CmdStanModel(stan_file=stan)
+    jdata = os.path.join(DATAFILES_PATH, 'bernoulli.data.json')
+    bern_fit = bern_model.variational(
+        data=jdata,
+        show_console=True,
+        require_converged=False,
+        seed=12345,
+    )
+
+    # gq_model
+    stan = os.path.join(DATAFILES_PATH, 'bernoulli_ppc.stan')
+    model = CmdStanModel(stan_file=stan)
+
+    bern_gqs = model.generate_quantities(data=jdata, previous_fit=bern_fit)
+
+    assert bern_gqs.runset._args.method == Method.GENERATE_QUANTITIES
+    assert 'CmdStanGQ: model=bernoulli_ppc' in repr(bern_gqs)
+    assert 'method=generate_quantities' in repr(bern_gqs)
+    assert bern_gqs.runset.chains == 1
+    assert bern_gqs.runset._retcode(0) == 0
+    csv_file = bern_gqs.runset.csv_files[0]
+    assert os.path.exists(csv_file)
+
+    assert bern_gqs.draws().shape == (1000, 1, 10)
+    assert bern_gqs.draws(inc_sample=True).shape == (1000, 1, 14)
+
+    # draws_pd()
+    assert bern_gqs.draws_pd().shape == (1000, 10)
+    assert (
+        bern_gqs.draws_pd(inc_sample=True).shape[1]
+        == bern_gqs.previous_fit.variational_sample_pd.shape[1]
+        + bern_gqs.draws_pd().shape[1]
+    )
+
+    # stan_variable
+    theta = bern_gqs.stan_variable(var='theta')
+    # VB behavior is weird: it draws from mean by default?
+    assert theta.shape == (1,)
+    y_rep = bern_gqs.stan_variable(var='y_rep')
+    assert y_rep.shape == (1000, 10)
+
+
+def test_vb_request_warmup_none(caplog: pytest.LogCaptureFixture):
+    stan = os.path.join(DATAFILES_PATH, 'bernoulli.stan')
+    bern_model = CmdStanModel(stan_file=stan)
+    jdata = os.path.join(DATAFILES_PATH, 'bernoulli.data.json')
+    bern_fit = bern_model.variational(
+        data=jdata,
+        show_console=True,
+        require_converged=False,
+        seed=12345,
+    )
+
+    # gq_model
+    stan = os.path.join(DATAFILES_PATH, 'bernoulli_ppc.stan')
+    model = CmdStanModel(stan_file=stan)
+
+    bern_gqs = model.generate_quantities(data=jdata, previous_fit=bern_fit)
+    with caplog.at_level("WARNING"):
+        bern_gqs.draws_pd(inc_warmup=True)
+    check_present(
+        caplog,
+        (
+            'cmdstanpy',
+            'WARNING',
+            "Variational fit doesn't make sense with argument "
+            '"inc_warmup=True"',
+        ),
+    )
+
+
+def test_vb_xarray():
+    stan = os.path.join(DATAFILES_PATH, 'bernoulli.stan')
+    bern_model = CmdStanModel(stan_file=stan)
+    jdata = os.path.join(DATAFILES_PATH, 'bernoulli.data.json')
+    bern_fit = bern_model.variational(
+        data=jdata,
+        show_console=True,
+        require_converged=False,
+        seed=12345,
+    )
+    # gq_model
+    stan = os.path.join(DATAFILES_PATH, 'bernoulli_ppc.stan')
+    model = CmdStanModel(stan_file=stan)
+
+    bern_gqs = model.generate_quantities(data=jdata, previous_fit=bern_fit)
+    with pytest.raises(RuntimeError, match="via Sampling"):
+        _ = bern_gqs.draws_xr()