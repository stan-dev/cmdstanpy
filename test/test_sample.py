--- conflicted
+++ resolved
@@ -46,11 +46,7 @@
 
         for i in range(bern_fit.runset.chains):
             csv_file = bern_fit.runset.csv_files[i]
-<<<<<<< HEAD
-            txt_file = bern_fit.runset.console_files[i]
-=======
             stdout_file = bern_fit.runset.stdout_files[i]
->>>>>>> 1752954f
             self.assertTrue(os.path.exists(csv_file))
             self.assertTrue(os.path.exists(stdout_file))
 
@@ -84,11 +80,7 @@
         )
         for i in range(bern_fit.runset.chains):
             csv_file = bern_fit.runset.csv_files[i]
-<<<<<<< HEAD
-            txt_file = bern_fit.runset.console_files[i]
-=======
             stdout_file = bern_fit.runset.stdout_files[i]
->>>>>>> 1752954f
             self.assertTrue(os.path.exists(csv_file))
             self.assertTrue(os.path.exists(stdout_file))
         bern_sample = bern_fit.sample
@@ -198,11 +190,7 @@
 
         for i in range(datagen_fit.runset.chains):
             csv_file = datagen_fit.runset.csv_files[i]
-<<<<<<< HEAD
-            txt_file = datagen_fit.runset.console_files[i]
-=======
             stdout_file = datagen_fit.runset.stdout_files[i]
->>>>>>> 1752954f
             self.assertTrue(os.path.exists(csv_file))
             self.assertTrue(os.path.exists(stdout_file))
 
@@ -456,11 +444,7 @@
         )
         for i in range(bern_fit.runset.chains):
             csv_file = bern_fit.runset.csv_files[i]
-<<<<<<< HEAD
-            txt_file = bern_fit.runset.console_files[i]
-=======
             stdout_file = bern_fit.runset.stdout_files[i]
->>>>>>> 1752954f
             self.assertTrue(os.path.exists(csv_file))
             self.assertTrue(os.path.exists(stdout_file))
 
