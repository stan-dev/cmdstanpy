{
 "cells": [
  {
   "cell_type": "markdown",
   "metadata": {},
   "source": [
    "## Using Variational Estimates to Initialize the NUTS-HMC Sampler\n",
    "\n",
    "In this example we show how to use the parameter estimates return by Stan's variational inference algorithms\n",
    "[pathfinder ](https://mc-stan.org/docs/cmdstan-guide/pathfinder-config.html)  and \n",
    "[ADVI ](https://mc-stan.org/docs/cmdstan-guide/variational-config.html) \n",
    "as the initial parameter values for Stan's NUTS-HMC sampler.\n",
    "By default, the sampler algorithm randomly initializes all model parameters in the range uniform\\[-2, 2\\].  When the true parameter value is outside of this range, starting from the estimates from Pathfinder and ADVI will speed up and improve adaptation.\n",
    "\n",
    "### Model and data\n",
    "\n",
    "The Stan model and data are taken from the [posteriordb package](https://github.com/stan-dev/posteriordb).\n",
    "\n",
    "We use the [blr model](https://github.com/stan-dev/posteriordb/blob/master/posterior_database/models/stan/blr.stan),\n",
    "a Bayesian standard linear regression model with noninformative priors,\n",
    "and its corresponding simulated dataset [sblri.json](https://github.com/stan-dev/posteriordb/blob/master/posterior_database/data/data/sblri.json.zip),\n",
    "which was simulated via script [sblr.R](https://github.com/stan-dev/posteriordb/blob/master/posterior_database/data/data-raw/sblr/sblr.R).\n",
    "For conveince, we have copied the posteriordb model and data to this directory, in files `blr.stan` and `sblri.json`."
   ]
  },
  {
   "cell_type": "code",
   "execution_count": 1,
   "metadata": {},
   "outputs": [
    {
     "name": "stdout",
     "output_type": "stream",
     "text": [
      "data {\n",
      "  int<lower=0> N;\n",
      "  int<lower=0> D;\n",
      "  matrix[N, D] X;\n",
      "  vector[N] y;\n",
      "}\n",
      "parameters {\n",
      "  vector[D] beta;\n",
      "  real<lower=0> sigma;\n",
      "}\n",
      "model {\n",
      "  // prior\n",
      "  target += normal_lpdf(beta | 0, 10);\n",
      "  target += normal_lpdf(sigma | 0, 10);\n",
      "  // likelihood\n",
      "  target += normal_lpdf(y | X * beta, sigma);\n",
      "}\n",
      "\n",
      "\n"
     ]
    }
   ],
   "source": [
    "import os\n",
    "from cmdstanpy import CmdStanModel\n",
    "\n",
    "stan_file = 'blr.stan' # basic linear regression\n",
    "data_file = 'sblri.json' # simulated data\n",
    "\n",
    "model = CmdStanModel(stan_file=stan_file)\n",
    "\n",
    "print(model.code())"
   ]
  },
  {
   "cell_type": "markdown",
   "metadata": {},
   "source": [
    "### Run Stan's `pathfinder` or `variational` algorithm, obtain fitted estimates\n",
    "\n",
    "The [CmdStanModel pathfinder](https://mc-stan.org/cmdstanpy/api.html#cmdstanpy.CmdStanModel.pathfinder ) method\n",
    "wraps the CmdStan [pathfinder ](https://mc-stan.org/docs/cmdstan-guide/pathfinder-config.html) method.\n",
    "\n",
    "Pathfinder locates normal approximations to the target\n",
    "density along a quasi-Newton optimization path, with local covariance\n",
    "estimated using the negative inverse Hessian estimates produced by the\n",
    "LBFGS optimizer.  Pathfinder returns draws from the Gaussian approximation\n",
    "with the lowest estimated Kullback-Leibler (KL) divergence to the true\n",
    "posterior.\n",
    "By default, CmdStanPy runs multi-path Pathfinder which returns an importance-resampled set of draws over the outputs of 4 independent single-path Pathfinders.\n",
    "This better matches non-normal target densities and also mitigates\n",
    "the problem of L-BFGS getting stuck at local optima or in saddle points on plateaus.\n",
    "\n",
    "The method [create_inits](https://mc-stan.org/cmdstanpy/api.html#cmdstanpy.CmdStanPathfinder.create_inits) returns a Python Dict containing a set of per-chain initializations for the model parameters.  Each set of initializations is a random draw from the Pathfinder sample."
   ]
  },
  {
   "cell_type": "code",
   "execution_count": 2,
   "metadata": {},
   "outputs": [
    {
     "name": "stderr",
     "output_type": "stream",
     "text": [
      "17:01:02 - cmdstanpy - INFO - Chain [1] start processing\n",
      "17:01:02 - cmdstanpy - INFO - Chain [1] done processing\n"
     ]
    }
   ],
   "source": [
    "pathfinder_fit = model.pathfinder(data=data_file, seed=123)"
   ]
  },
  {
   "cell_type": "markdown",
   "metadata": {},
   "source": [
    "Posteriordb provides reference posteriors for all models.  For the blr model, conditioned on the dataset `sblri.json`, the reference posteriors are in file [sblri-blr.json](https://github.com/stan-dev/posteriordb/blob/master/posterior_database/reference_posteriors/summary_statistics/mean/mean/sblri-blr.json)\n",
    "\n",
    "The reference posteriors for all elements of `beta` and `sigma` are all very close to $1.0$.\n",
    "\n",
    "The experiments reported in Figure 3 of the paper [Pathfinder: Parallel quasi-Newton variational inference](https://arxiv.org/abs/2108.03782) by Zhang et al. show that Pathfinder provides a better  estimate of the posterior, as measured by the 1-Wasserstein distance to the reference posterior, than 75 iterations of the warmup Phase I algorithm used by the NUTS-HMC sampler.\n",
    "furthermore, Pathfinder is more computationally efficient, requiring fewer evaluations of the log density and gradient functions.  Therefore, using the estimates from Pathfinder to initialize the parameter values for the NUTS-HMC sampler will allow the sampler to do a better job of adapting the stepsize and metric during warmup, resulting in better performance and estimation."
   ]
  },
  {
   "cell_type": "code",
   "execution_count": 3,
   "metadata": {},
   "outputs": [
    {
     "name": "stdout",
     "output_type": "stream",
     "text": [
      "[{'beta': array([0.996649, 0.999455, 1.00093 , 0.99873 , 1.00207 ]), 'sigma': array(0.934232)}, {'beta': array([1.00016 , 0.998764, 1.00055 , 1.00212 , 1.00047 ]), 'sigma': array(1.04441)}, {'beta': array([1.00139 , 0.997917, 1.00134 , 1.00123 , 1.00116 ]), 'sigma': array(0.946814)}, {'beta': array([0.999491, 0.999225, 1.00114 , 0.999147, 0.998943]), 'sigma': array(0.977812)}]\n"
     ]
    }
   ],
   "source": [
    "pathfinder_inits = pathfinder_fit.create_inits()\n",
    "print(pathfinder_inits)"
   ]
  },
  {
   "cell_type": "code",
   "execution_count": 4,
   "metadata": {},
   "outputs": [
    {
     "name": "stderr",
     "output_type": "stream",
     "text": [
      "17:01:05 - cmdstanpy - INFO - CmdStan start processing\n"
     ]
    },
    {
     "data": {
      "application/vnd.jupyter.widget-view+json": {
       "model_id": "d8a75128e05e4cf88f037897a38d0173",
       "version_major": 2,
       "version_minor": 0
      },
      "text/plain": [
       "chain 1 |          | 00:00 Status"
      ]
     },
     "metadata": {},
     "output_type": "display_data"
    },
    {
     "data": {
      "application/vnd.jupyter.widget-view+json": {
       "model_id": "3dbf5f498c5a47a889b0b5229d200ac4",
       "version_major": 2,
       "version_minor": 0
      },
      "text/plain": [
       "chain 2 |          | 00:00 Status"
      ]
     },
     "metadata": {},
     "output_type": "display_data"
    },
    {
     "data": {
      "application/vnd.jupyter.widget-view+json": {
       "model_id": "82aa8eb3e89a4d55852aaefd0cbe856e",
       "version_major": 2,
       "version_minor": 0
      },
      "text/plain": [
       "chain 3 |          | 00:00 Status"
      ]
     },
     "metadata": {},
     "output_type": "display_data"
    },
    {
     "data": {
      "application/vnd.jupyter.widget-view+json": {
       "model_id": "5b1e5ff5b1914fefa8aed58b19dff966",
       "version_major": 2,
       "version_minor": 0
      },
      "text/plain": [
       "chain 4 |          | 00:00 Status"
      ]
     },
     "metadata": {},
     "output_type": "display_data"
    },
    {
     "name": "stdout",
     "output_type": "stream",
     "text": [
      "                                                                                                                                                                                                                                                                                                                                "
     ]
    },
    {
     "name": "stderr",
     "output_type": "stream",
     "text": [
      "17:01:05 - cmdstanpy - INFO - CmdStan done processing.\n",
      "17:01:05 - cmdstanpy - WARNING - Non-fatal error during sampling:\n",
      "Exception: normal_lpdf: Scale parameter is 0, but must be positive! (in '/Users/mitzi/github/stan-dev/cmdstanpy/docsrc/users-guide/examples/blr.stan', line 16, column 2 to column 45)\n",
      "Exception: normal_lpdf: Scale parameter is 0, but must be positive! (in '/Users/mitzi/github/stan-dev/cmdstanpy/docsrc/users-guide/examples/blr.stan', line 16, column 2 to column 45)\n",
      "Exception: normal_lpdf: Scale parameter is 0, but must be positive! (in '/Users/mitzi/github/stan-dev/cmdstanpy/docsrc/users-guide/examples/blr.stan', line 16, column 2 to column 45)\n",
      "Consider re-running with show_console=True if the above output is unclear!\n"
     ]
    },
    {
     "name": "stdout",
     "output_type": "stream",
     "text": [
      "\n"
     ]
    }
   ],
   "source": [
    "mcmc_pathfinder_inits_fit = model.sample(\n",
    "    data=data_file, inits=pathfinder_inits, iter_warmup=75, seed=12345\n",
    ")"
   ]
  },
  {
   "cell_type": "code",
   "execution_count": null,
   "metadata": {},
   "outputs": [],
   "source": [
<<<<<<< HEAD
    "vb_mean = {var: samples.mean(axis=0) for var, samples in vb_fit.stan_variables(mean=False).items()}\n",
    "print(vb_mean)"
=======
    "mcmc_pathfinder_inits_fit.summary()"
>>>>>>> e6489e42
   ]
  },
  {
   "cell_type": "markdown",
   "metadata": {},
   "source": [
    "Using the default random parameter initializations, we need to run more warmup iterations. If we only run 75 warmup iterations with random inits, the result fails to estimate `sigma` correctly.  It is necessary to run the model with at least 150 warmup iterations to produce a good set of estimates."
   ]
  },
  {
   "cell_type": "code",
   "execution_count": null,
   "metadata": {},
   "outputs": [],
   "source": [
    "mcmc_random_inits_fit = model.sample(data=data_file, iter_warmup=75, seed=12345)"
   ]
  },
  {
   "cell_type": "code",
   "execution_count": null,
   "metadata": {},
   "outputs": [],
   "source": [
    "mcmc_random_inits_fit.summary()"
   ]
  },
  {
   "cell_type": "code",
   "execution_count": null,
   "metadata": {},
   "outputs": [],
   "source": [
    "print(mcmc_random_inits_fit.diagnose())"
   ]
  },
  {
   "cell_type": "markdown",
   "metadata": {},
   "source": [
    "The `CmdStanModel` method `variational` runs CmdStan's ADVI algorithm.\n",
    "Because this algorithm is unstable and may fail to converge, we run it with argument `require_converged` set to `False`.  We also specify a seed, to avoid instabilities as well as for reproducibility."
   ]
  },
  {
   "cell_type": "code",
   "execution_count": null,
   "metadata": {},
   "outputs": [],
   "source": [
    "vb_fit = model.variational(data=data_file, require_converged=False, seed=123)"
   ]
  },
  {
   "cell_type": "markdown",
   "metadata": {},
   "source": [
    "The ADVI algorithm provides estimates of all model parameters.\n",
    "\n",
    "The `variational` method returns a `CmdStanVB` object, with method `stan_variables`, which\n",
    "returns the approximat posterior samples of all model parameters as a Python dictionary. \n",
    "Here, we report the approximate posterior mean."
   ]
  },
  {
   "cell_type": "code",
   "execution_count": null,
   "metadata": {},
   "outputs": [],
   "source": [
    "vb_mean = {var: samples.mean(axis=0) for var, samples in vb_fit.stan_variables().items()}\n",
    "print(vb_mean)"
   ]
  },
  {
   "cell_type": "code",
   "execution_count": null,
   "metadata": {},
   "outputs": [],
   "source": [
    "mcmc_vb_inits_fit = model.sample(\n",
    "    data=data_file, inits=vb_mean, iter_warmup=75, seed=12345\n",
    ")"
   ]
  },
  {
   "cell_type": "code",
   "execution_count": null,
   "metadata": {},
   "outputs": [],
   "source": [
    "mcmc_vb_inits_fit.summary()"
   ]
  },
  {
   "cell_type": "markdown",
   "metadata": {},
   "source": [
    "The sampler estimates match the reference posterior."
   ]
  },
  {
   "cell_type": "code",
   "execution_count": null,
   "metadata": {},
   "outputs": [],
   "source": [
    "print(mcmc_vb_inits_fit.diagnose())"
   ]
  }
 ],
 "metadata": {
  "kernelspec": {
   "display_name": "Python 3 (ipykernel)",
   "language": "python",
   "name": "python3"
  },
  "language_info": {
   "codemirror_mode": {
    "name": "ipython",
    "version": 3
   },
   "file_extension": ".py",
   "mimetype": "text/x-python",
   "name": "python",
   "nbconvert_exporter": "python",
   "pygments_lexer": "ipython3",
   "version": "3.9.16"
  }
 },
 "nbformat": 4,
 "nbformat_minor": 4
}<|MERGE_RESOLUTION|>--- conflicted
+++ resolved
@@ -243,12 +243,7 @@
    "metadata": {},
    "outputs": [],
    "source": [
-<<<<<<< HEAD
-    "vb_mean = {var: samples.mean(axis=0) for var, samples in vb_fit.stan_variables(mean=False).items()}\n",
-    "print(vb_mean)"
-=======
     "mcmc_pathfinder_inits_fit.summary()"
->>>>>>> e6489e42
    ]
   },
   {
@@ -319,7 +314,7 @@
    "metadata": {},
    "outputs": [],
    "source": [
-    "vb_mean = {var: samples.mean(axis=0) for var, samples in vb_fit.stan_variables().items()}\n",
+    "vb_mean = {var: samples.mean(axis=0) for var, samples in vb_fit.stan_variables(mean=False).items()}\n",
     "print(vb_mean)"
    ]
   },
