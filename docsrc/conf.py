# -*- coding: utf-8 -*-
#
# project-template documentation build configuration file, created by
# sphinx-quickstart on Mon Jan 18 14:44:12 2016.
#
# This file is execfile()d with the current directory set to its
# containing dir.
#
# Note that not all possible configuration values are present in this
# autogenerated file.
#
# All configuration values have a default; values that are commented out
# serve to show the default.

import os
import sys
import subprocess

<<<<<<< HEAD
# import sphinx_gallery
=======
# debug info
print("python exec:", sys.executable)
print("sys.path:", sys.path)
print("environment:", os.environ)

if "conda" in sys.executable:
    print("conda environment:")
    subprocess.run(["conda", "list"])
    subprocess.run(["conda", "info"])

else:
    print("pip environment:")
    subprocess.run([sys.executable, "-m", "pip", "list"])

# hacky for RTD - which doesn't actually call conda activate
# see: https://github.com/readthedocs/readthedocs.org/issues/5339
if os.environ.get('READTHEDOCS', False):
    import cmdstanpy
    cmdstanpy.set_cmdstan_path(
        '/home/docs/checkouts/readthedocs.org/user_builds/cmdstanpy/'
        'conda/latest/bin/cmdstan'
    )

    os.environ['CXX'] = (
        '/home/docs/checkouts/readthedocs.org/user_builds/cmdstanpy/'
        'conda/latest/bin/x86_64-conda-linux-gnu-c++'
    )
>>>>>>> dbf9d4ef

# If extensions (or modules to document with autodoc) are in another directory,
# add these directories to sys.path here. If the directory is relative to the
# documentation root, use os.path.abspath to make it absolute, like shown here.
sys.path.insert(0, os.path.dirname(os.path.abspath('.')))


# this sets up logging to print all logging messages
# the ipython directive doesn't show logging, so this is a hack
import logging
from logging import StreamHandler


class PrintHandler(StreamHandler):
    def __init__(self):
        StreamHandler.__init__(self)

    def emit(self, record):
        msg = self.format(record)
        print('INFO:cmdstanpy:' + msg)


logging.basicConfig(level=logging.INFO)

logger = logging.getLogger('cmdstanpy')
logger.addHandler(PrintHandler())

# -- General configuration ------------------------------------------------

# If your documentation needs a minimal Sphinx version, state it here.
# needs_sphinx = '4.0'

# Add any Sphinx extension module names here, as strings. They can be
# extensions coming with Sphinx (named 'sphinx.ext.*') or your custom
# ones.
extensions = [
    'sphinx.ext.autosummary',
    'sphinx.ext.doctest',
    'sphinx.ext.intersphinx',
    'sphinx.ext.viewcode',
    'sphinx.ext.napoleon',
    'sphinx.ext.autodoc',
    "IPython.sphinxext.ipython_directive",
    "IPython.sphinxext.ipython_console_highlighting",
    "nbsphinx",
    "sphinx_copybutton",
]

# this is needed for some reason...
# see https://github.com/numpy/numpydoc/issues/69
numpydoc_show_class_members = False

from distutils.version import LooseVersion

# pngmath / imgmath compatibility layer for different sphinx versions
import sphinx

if LooseVersion(sphinx.__version__) < LooseVersion('1.4'):
    extensions.append('sphinx.ext.pngmath')
else:
    extensions.append('sphinx.ext.imgmath')

autodoc_default_options = {'members': True}
autodoc_default_flags = ['members']
autodoc_member_order = 'groupwise'
autodoc_typehints = 'description'

# Add any paths that contain templates here, relative to this directory.
templates_path = ['_templates']

# generate autosummary even if no references
autosummary_generate = True

# The suffix of source filenames.
source_suffix = '.rst'

# The encoding of source files.
# source_encoding = 'utf-8-sig'

# Generate the plots for the gallery
plot_gallery = True

# The master toctree document.
master_doc = 'index'

# General information about the project.
project = 'CmdStanPy'
copyright = '2021, Stan Development Team'

# The version info for the project you're documenting, acts as replacement for
# |version| and |release|, also used in various other places throughout the
# built documents.
#
# The short X.Y version.
from cmdstanpy import __version__

version = __version__
# The full version, including alpha/beta/rc tags.
release = __version__

# The language for content autogenerated by Sphinx. Refer to documentation
# for a list of supported languages.
# language = None

# There are two options for replacing |today|: either, you set today to some
# non-false value, then it is used:
# today = ''
# Else, today_fmt is used as the format for a strftime call.
# today_fmt = '%B %d, %Y'

# List of patterns, relative to source directory, that match files and
# directories to ignore when looking for source files.
exclude_patterns = ['_build', '_templates']

# The reST default role (used for this markup: `text`) to use for all
# documents.
# default_role = None

# If true, '()' will be appended to :func: etc. cross-reference text.
# add_function_parentheses = True

# If true, the current module name will be prepended to all description
# unit titles (such as .. function::).
# add_module_names = True

# If true, sectionauthor and moduleauthor directives will be shown in the
# output. They are ignored by default.
# show_authors = False

# The name of the Pygments (syntax highlighting) style to use.
pygments_style = 'sphinx'

# Custom style
html_style = 'css/project-template.css'

# A list of ignored prefixes for module index sorting.
# modindex_common_prefix = []

# If true, keep warnings as "system message" paragraphs in the built documents.
# keep_warnings = False


# -- Options for HTML output ----------------------------------------------

# The theme to use for HTML and HTML Help pages.  See the documentation for
# a list of builtin themes.
# html_theme = 'sphinx_rtd_theme'
html_theme = 'theme'  # a slight customization of pydata-sphinx-theme, which still depends on it:
# https://pydata-sphinx-theme.readthedocs.io/en/latest/index.html
html_theme_path = ['.']  # make sphinx search for themes in current dir
# Theme options are theme-specific and customize the look and feel of a theme
# further.  For a list of options available for each theme, see the
# documentation.
# html_theme_options = {}

html_theme_options = {
    "navbar_start": ["title"],
    "page_sidebar_items": ["search-field", "page-toc", "edit-this-page"],
    "icon_links": [
        {
            "name": "Twitter",
            "url": "https://twitter.com/mcmc_stan",
            "icon": "fab fa-twitter",
        },
        {
            "name": "GitHub",
            "url": "https://github.com/stan-dev/cmdstanpy",
            "icon": "fab fa-github",
        },
        {
            "name": "Forums",
            "url": "https://discourse.mc-stan.org/",
            "icon": "fas fa-users",
        },
    ],
    "use_edit_page_button": True,
}

html_sidebars = {"**": [], "index": ['logo'], "overview": ['logo']}

html_context = {
    "github_user": "stan-dev",
    "github_repo": "cmdstanpy",
    "github_version": "develop",
    "doc_path": "docsrc",
}

# The name for this set of Sphinx documents.  If None, it defaults to
# "<project> v<release> documentation".
# html_title = None

# A shorter title for the navigation bar.  Default is the same as html_title.
# html_short_title = None

# The name of an image file (relative to this directory) to place at the top
# of the sidebar.
html_logo = '_static/images/logo_icon.png'


# The name of an image file (within the static path) to use as favicon of the
# docs.  This file should be a Windows icon file (.ico) being 16x16 or 32x32
# pixels large.
# html_favicon = None

# Add any paths that contain custom static files (such as style sheets) here,
# relative to this directory. They are copied after the builtin static files,
# so a file named "default.css" will overwrite the builtin "default.css".
html_static_path = ['_static']

# Add any extra paths that contain custom files (such as robots.txt or
# .htaccess) here, relative to this directory. These files are copied
# directly to the root of the documentation.
# html_extra_path = []

# If not '', a 'Last updated on:' timestamp is inserted at every page bottom,
# using the given strftime format.
# html_last_updated_fmt = '%b %d, %Y'

# If true, SmartyPants will be used to convert quotes and dashes to
# typographically correct entities.
# html_use_smartypants = True

# Custom sidebar templates, maps document names to template names.
# html_sidebars = {}

# Additional templates that should be rendered to pages, maps page names to
# template names.
# html_additional_pages = {}

# If false, no module index is generated.
# html_domain_indices = True

# If false, no index is generated.
# html_use_index = True

# If true, the index is split into individual pages for each letter.
# html_split_index = False

# If true, links to the reST sources are added to the pages.
# html_show_sourcelink = True

# If true, "Created using Sphinx" is shown in the HTML footer. Default is True.
# html_show_sphinx = True

# If true, "(C) Copyright ..." is shown in the HTML footer. Default is True.
# html_show_copyright = True

# If true, an OpenSearch description file will be output, and all pages will
# contain a <link> tag referring to it.  The value of this option must be the
# base URL from which the finished HTML is served.
# html_use_opensearch = ''

# This is the file name suffix for HTML files (e.g. ".xhtml").
# html_file_suffix = None

# Output file base name for HTML help builder.
htmlhelp_basename = 'project-templatedoc'


# -- Options for LaTeX output ---------------------------------------------

latex_elements = {
    # The paper size ('letterpaper' or 'a4paper').
    #'papersize': 'letterpaper',
    # The font size ('10pt', '11pt' or '12pt').
    #'pointsize': '10pt',
    # Additional stuff for the LaTeX preamble.
    #'preamble': '',
}

# Grouping the document tree into LaTeX files. List of tuples
# (source start file, target name, title,
#  author, documentclass [howto, manual, or own class]).
latex_documents = [
    (
        'index',
        'project-template.tex',
        u'project-template Documentation',
        u'Stan Development Team',
        'manual',
    )
]

# The name of an image file (relative to this directory) to place at the top of
# the title page.
# latex_logo = None

# For "manual" documents, if this is true, then toplevel headings are parts,
# not chapters.
# latex_use_parts = False

# If true, show page references after internal links.
# latex_show_pagerefs = False

# If true, show URL addresses after external links.
# latex_show_urls = False

# Documents to append as an appendix to all manuals.
# latex_appendices = []

# If false, no module index is generated.
# latex_domain_indices = True


# -- Options for manual page output ---------------------------------------

# One entry per manual page. List of tuples
# (source start file, name, description, authors, manual section).
man_pages = [
    (
        'index',
        'project-template',
        u'project-template Documentation',
        [u'Stan Development Team'],
        1,
    )
]

# If true, show URL addresses after external links.
# man_show_urls = False


# -- Options for Texinfo output -------------------------------------------

# Grouping the document tree into Texinfo files. List of tuples
# (source start file, target name, title, author,
#  dir menu entry, description, category)
texinfo_documents = [
    (
        'index',
        'project-template',
        u'project-template Documentation',
        u'Stan Development Team',
        'project-template',
        '',
        '',
    )
]


napoleon_preprocess_types = True
napoleon_type_aliases = {
    "string": ":class:`string <str>`",
    "array": ":term:`array`",
    # objects without namespace
    "DataArray": "~xarray.DataArray",
    "Dataset": "~xarray.Dataset",
    "Variable": "~xarray.Variable",
    "ndarray": "~numpy.ndarray",
    "Series": "~pandas.Series",
    "DataFrame": "~pandas.DataFrame",
    "CmdStanMCMC": "~cmdstanpy.CmdStanMCMC",
    "CmdStanMLE": "~cmdstanpy.CmdStanMLE",
    "CmdStanMCVB": "~cmdstanpy.CmdStanMCVB",
    "CmdStanMCGQ": "~cmdstanpy.CmdStanMCGQ",
}

nbsphinx_allow_errors = True

# Documents to append as an appendix to all manuals.
# texinfo_appendices = []

# If false, no module index is generated.
# texinfo_domain_indices = True

# How to display URL addresses: 'footnote', 'no', or 'inline'.
# texinfo_show_urls = 'footnote'

# If true, do not generate a @detailmenu in the "Top" node's menu.
# texinfo_no_detailmenu = False


# # Example configuration for intersphinx: refer to the Python standard library.
# # intersphinx configuration
intersphinx_mapping = {
    'python': (
        'https://docs.python.org/{.major}'.format(sys.version_info),
        None,
    ),
    'numpy': ('https://docs.scipy.org/doc/numpy/', None),
    'pandas': ('https://pandas.pydata.org/pandas-docs/stable/', None),
    'xarray': ('https://xarray.pydata.org/en/stable/', None),
}

#
# # sphinx-gallery configuration
# sphinx_gallery_conf = {
#     'doc_module': 'skltemplate',
#     'backreferences_dir': os.path.join('generated'),
#     'reference_url': {
#         'skltemplate': None}
# }<|MERGE_RESOLUTION|>--- conflicted
+++ resolved
@@ -16,9 +16,6 @@
 import sys
 import subprocess
 
-<<<<<<< HEAD
-# import sphinx_gallery
-=======
 # debug info
 print("python exec:", sys.executable)
 print("sys.path:", sys.path)
@@ -46,7 +43,6 @@
         '/home/docs/checkouts/readthedocs.org/user_builds/cmdstanpy/'
         'conda/latest/bin/x86_64-conda-linux-gnu-c++'
     )
->>>>>>> dbf9d4ef
 
 # If extensions (or modules to document with autodoc) are in another directory,
 # add these directories to sys.path here. If the directory is relative to the
