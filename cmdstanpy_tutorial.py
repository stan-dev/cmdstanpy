#!/usr/bin/env python
# Python code from Jupyter notebook `cmdstanpy_tutorial.ipynb`

# ### Import CmdStanPy classes and methods

import sys
import os.path

from cmdstanpy import CmdStanModel, cmdstan_path

# ### Instantiate & compile the model

bernoulli_dir = os.path.join(cmdstan_path(), 'examples', 'bernoulli')
stan_file = os.path.join(bernoulli_dir, 'bernoulli.stan')
with open(stan_file, 'r') as f:
    print(f.read())

model = CmdStanModel(stan_file=stan_file)
print(model)

# ### Assemble the data

data = {"N": 10, "y": [0, 1, 0, 0, 0, 0, 0, 0, 0, 1]}

# In the CmdStan `examples/bernoulli` directory, there are data files in both `JSON` and `rdump` formats.
# bern_json = os.path.join(bernoulli_dir, 'bernoulli.data.json')

# ### Do Inference

fit = model.sample(data=data)
print(fit)

# ### Access the sample: the `CmdStanMCMC` object attributes and methods

print(fit.draws().shape)

<<<<<<< HEAD
thetas = fit.stan_variable(var='theta')
pd.DataFrame(data=thetas).plot.density()
=======
>>>>>>> f0488031

# #### Get HMC sampler tuning parameters

print(fit.step_size)
print(fit.metric_type)
print(fit.metric)

# #### Summarize the results

print(fit.summary())

# #### Run sampler diagnostics

print(fit.diagnose())<|MERGE_RESOLUTION|>--- conflicted
+++ resolved
@@ -3,8 +3,8 @@
 
 # ### Import CmdStanPy classes and methods
 
+import os.path
 import sys
-import os.path
 
 from cmdstanpy import CmdStanModel, cmdstan_path
 
@@ -34,12 +34,6 @@
 
 print(fit.draws().shape)
 
-<<<<<<< HEAD
-thetas = fit.stan_variable(var='theta')
-pd.DataFrame(data=thetas).plot.density()
-=======
->>>>>>> f0488031
-
 # #### Get HMC sampler tuning parameters
 
 print(fit.step_size)
