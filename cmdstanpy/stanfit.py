"""Container objects for results of CmdStan run(s)."""

import os
import re
import shutil
import copy
import logging
import math
from typing import List, Tuple, Dict
from collections import Counter, OrderedDict
from datetime import datetime
from time import time
import numpy as np
import pandas as pd

from cmdstanpy import _TMPDIR
from cmdstanpy.utils import (
    check_sampler_csv,
    scan_optimize_csv,
    scan_generated_quantities_csv,
    scan_variational_csv,
    create_named_text_file,
    EXTENSION,
    cmdstan_path,
    do_command,
    get_logger,
    parse_var_dims,
)
from cmdstanpy.cmdstan_args import Method, CmdStanArgs


class RunSet:
    """
    Record of CmdStan run for a specified configuration and number of chains.
    """

    def __init__(
        self,
        args: CmdStanArgs,
        chains: int = 4,
        chain_ids: List[int] = None,
        logger: logging.Logger = None,
    ) -> None:
        """Initialize object."""
        self._args = args
        self._chains = chains
        self._logger = logger or get_logger()
        if chains < 1:
            raise ValueError(
                'chains must be positive integer value, '
                'found {}'.format(chains)
            )
        if chain_ids is None:
            chain_ids = [x + 1 for x in range(chains)]
        elif len(chain_ids) != chains:
            raise ValueError(
                'mismatch between number of chains and chain_ids, '
                'found {} chains, but {} chain_ids'.format(
                    chains, len(chain_ids)
                )
            )
        self._chain_ids = chain_ids
        self._retcodes = [-1 for _ in range(chains)]

        # stdout, stderr are written to text files
        # prefix: ``<model_name>-<YYYYMMDDHHMM>-<chain_id>``
        # suffixes: ``-stdout.txt``, ``-stderr.txt``
        now = datetime.now()
        now_str = now.strftime('%Y%m%d%H%M')
        file_basename = '-'.join([args.model_name, now_str])
        if args.output_dir is not None:
            output_dir = args.output_dir
        else:
            output_dir = _TMPDIR
        self._csv_files = [None for _ in range(chains)]
        self._diagnostic_files = [None for _ in range(chains)]
        self._stdout_files = [None for _ in range(chains)]
        self._stderr_files = [None for _ in range(chains)]
        self._cmds = []
        for i in range(chains):
            if args.output_dir is None:
                csv_file = create_named_text_file(
                    dir=output_dir,
                    prefix='{}-{}-'.format(file_basename, str(chain_ids[i])),
                    suffix='.csv',
                )
            else:
                csv_file = os.path.join(
                    output_dir,
                    '{}-{}.{}'.format(file_basename, str(chain_ids[i]), 'csv'),
                )
            self._csv_files[i] = csv_file
            stdout_file = ''.join(
                [os.path.splitext(csv_file)[0], '-stdout.txt']
            )
            self._stdout_files[i] = stdout_file
            stderr_file = ''.join(
                [os.path.splitext(csv_file)[0], '-stderr.txt']
            )
            self._stderr_files[i] = stderr_file
            if args.save_diagnostics:
                if args.output_dir is None:
                    diag_file = create_named_text_file(
                        dir=_TMPDIR,
                        prefix='{}-diagnostic-{}-'.format(
                            file_basename, str(chain_ids[i])
                        ),
                        suffix='.csv',
                    )
                else:
                    diag_file = os.path.join(
                        output_dir,
                        '{}-diagnostic-{}.{}'.format(
                            file_basename, str(chain_ids[i]), 'csv'
                        ),
                    )
                self._diagnostic_files[i] = diag_file
                self._cmds.append(
                    args.compose_command(
                        i, self._csv_files[i], self._diagnostic_files[i]
                    )
                )
            else:
                self._cmds.append(args.compose_command(i, self._csv_files[i]))

    def __repr__(self) -> str:
        repr = 'RunSet: chains={}'.format(self._chains)
        repr = '{}\n cmd:\n\t{}'.format(repr, self._cmds[0])
        repr = '{}\n retcodes={}'.format(repr, self._retcodes)
        if os.path.exists(self._csv_files[0]):
            repr = '{}\n csv_files:\n\t{}'.format(
                repr, '\n\t'.join(self._csv_files)
            )
        if self._args.save_diagnostics and os.path.exists(
            self._diagnostic_files[0]
        ):
            repr = '{}\n diagnostics_files:\n\t{}'.format(
                repr, '\n\t'.join(self._diagnostic_files)
            )
        if os.path.exists(self._stdout_files[0]):
            repr = '{}\n console_msgs:\n\t{}'.format(
                repr, '\n\t'.join(self._stdout_files)
            )
        if os.path.exists(self._stderr_files[0]):
            repr = '{}\n error_msgs:\n\t{}'.format(
                repr, '\n\t'.join(self._stderr_files)
            )
        return repr

    @property
    def model(self) -> str:
        """Stan model name."""
        return self._args.model_name

    @property
    def method(self) -> Method:
        """Returns the CmdStan method used to generate this fit."""
        return self._args.method

    @property
    def chains(self) -> int:
        """Number of chains."""
        return self._chains

    @property
    def chain_ids(self) -> List[int]:
        """Chain ids."""
        return self._chain_ids

    @property
    def cmds(self) -> List[str]:
        """Per-chain call to CmdStan."""
        return self._cmds

    @property
    def csv_files(self) -> List[str]:
        """
        List of paths to CmdStan output files.
        """
        return self._csv_files

    @property
    def stdout_files(self) -> List[str]:
        """
        List of paths to CmdStan stdout transcripts.
        """
        return self._stdout_files

    @property
    def stderr_files(self) -> List[str]:
        """
        List of paths to CmdStan stderr transcripts.
        """
        return self._stderr_files

    def _check_retcodes(self) -> bool:
        """True when all chains have retcode 0."""
        for i in range(self._chains):
            if self._retcodes[i] != 0:
                return False
        return True

    @property
    def diagnostic_files(self) -> List[str]:
        """
        List of paths to CmdStan diagnostic output files.
        """
        return self._diagnostic_files

    def _retcode(self, idx: int) -> int:
        """Get retcode for chain[idx]."""
        return self._retcodes[idx]

    def _set_retcode(self, idx: int, val: int) -> None:
        """Set retcode for chain[idx] to val."""
        self._retcodes[idx] = val

    def get_err_msgs(self) -> List[str]:
        """Checks console messages for each chain."""
        msgs = []
        msgs.append(self.__repr__())
        for i in range(self._chains):
            if (
                os.path.exists(self._stderr_files[i])
                and os.stat(self._stderr_files[i]).st_size > 0
            ):
                with open(self._stderr_files[i], 'r') as fd:
                    msgs.append(
                        'chain_id {}:\n{}\n'.format(
                            self._chain_ids[i], fd.read()
                        )
                    )
            if (
                os.path.exists(self._stdout_files[i])
                and os.stat(self._stdout_files[i]).st_size > 0
            ):
                with open(self._stdout_files[i], 'r') as fd:
                    contents = fd.read()
                    # pattern matches initial "Exception" or "Error" msg
                    pat = re.compile(r'^E[rx].*$', re.M)
                errors = re.findall(pat, contents)
                if len(errors) > 0:
                    msgs.append(
                        'chain_id {}:\n\t{}\n'.format(
                            self._chain_ids[i], '\n\t'.join(errors)
                        )
                    )
        return '\n'.join(msgs)

    def save_csvfiles(self, dir: str = None) -> None:
        """
        Moves csvfiles to specified directory.

        :param dir: directory path
        """
        if dir is None:
            dir = os.path.realpath('.')
        test_path = os.path.join(dir, str(time()))
        try:
            os.makedirs(dir, exist_ok=True)
            with open(test_path, 'w'):
                pass
            os.remove(test_path)  # cleanup
        except (IOError, OSError, PermissionError) as exc:
            raise Exception('cannot save to path: {}'.format(dir)) from exc

        for i in range(self.chains):
            if not os.path.exists(self._csv_files[i]):
                raise ValueError(
                    'cannot access csv file {}'.format(self._csv_files[i])
                )

            path, filename = os.path.split(self._csv_files[i])
            if path == _TMPDIR:  # cleanup tmpstr in filename
                root, ext = os.path.splitext(filename)
                rlist = root.split('-')
                root = '-'.join(rlist[:-1])
                filename = ''.join([root, ext])

            to_path = os.path.join(dir, filename)
            if os.path.exists(to_path):
                raise ValueError(
                    'file exists, not overwriting: {}'.format(to_path)
                )
            try:
                self._logger.debug(
                    'saving tmpfile: "%s" as: "%s"', self._csv_files[i], to_path
                )
                shutil.move(self._csv_files[i], to_path)
                self._csv_files[i] = to_path
            except (IOError, OSError, PermissionError) as e:
                raise ValueError(
                    'cannot save to file: {}'.format(to_path)
                ) from e


class CmdStanMCMC:
    """
    Container for outputs from CmdStan sampler run.
    """

    # pylint: disable=too-many-instance-attributes
    # pylint: disable=too-many-public-methods
    def __init__(
        self,
        runset: RunSet,
        validate_csv: bool = True,
        logger: logging.Logger = None,
    ) -> None:
        """Initialize object."""
        if not runset.method == Method.SAMPLE:
            raise ValueError(
                'Wrong runset method, expecting sample runset, '
                'found method {}'.format(runset.method)
            )
        self.runset = runset
        self._logger = logger or get_logger()
        # copy info from runset
        self._is_fixed_param = runset._args.method_args.fixed_param
        self._iter_sampling = runset._args.method_args.iter_sampling
        self._iter_warmup = runset._args.method_args.iter_warmup
        self._save_warmup = runset._args.method_args.save_warmup
        self._thin = runset._args.method_args.thin
        # parse the remainder from csv files
        self._draws_sampling = None
        self._draws_warmup = None
        self._column_names = ()
        self._num_params = None  # metric dim(s)
        self._metric_type = None
        self._metric = None
        self._stepsize = None
        self._draws = None
        self._draws_pd = None
        self._stan_variable_dims = {}
        self._validate_csv = validate_csv
        if validate_csv:
            self.validate_csv_files()

    def __repr__(self) -> str:
        repr = 'CmdStanMCMC: model={} chains={}{}'.format(
            self.runset.model,
            self.runset.chains,
            self.runset._args.method_args.compose(0, cmd=[]),
        )
        repr = '{}\n csv_files:\n\t{}\n output_files:\n\t{}'.format(
            repr,
            '\n\t'.join(self.runset.csv_files),
            '\n\t'.join(self.runset.stdout_files),
        )
        return repr

    @property
    def chains(self) -> int:
        """Number of chains."""
        return self.runset.chains

    @property
    def chain_ids(self) -> List[int]:
        """Chain ids."""
        return self.runset.chain_ids

    @property
    def num_draws(self) -> int:
        """Number of draws per chain."""
        if not self._validate_csv and self._draws_sampling is None:
            return int(
                math.ceil(
                    (self._iter_sampling + self._iter_warmup) / self._thin
                )
            )
        return self._draws_warmup + self._draws_sampling

    @property
    def num_draws_warmup(self) -> int:
        """Number of warmup draws per chain."""
        if not self._validate_csv and self._draws_sampling is None:
            return int(math.ceil((self._iter_warmup) / self._thin))
        return self._draws_warmup

    @property
    def num_draws_sampling(self) -> int:
        """Number of sampling (post-warmup) draws per chain."""
        if not self._validate_csv and self._draws_sampling is None:
            return int(math.ceil((self._iter_sampling) / self._thin))
        return self._draws_sampling

    @property
    def column_names(self) -> Tuple[str, ...]:
        """
        Names of all per-draw outputs: all
        sampler and model parameters and quantities of interest
        """
        if not self._validate_csv and len(self._column_names) == 0:
            self._logger.warning(
                'csv files not yet validated, run method validate_csv_files()'
                ' in order to retrieve sample metadata.'
            )
            return None
        return self._column_names

    @property
    def stan_variable_dims(self) -> Dict:
        """
        Dict mapping Stan program variable names to variable dimensions.
        Scalar types have int value '1'.  Structured types have list of dims,
        e.g.,  program variable ``vector[10] foo`` has entry ``('foo', [10])``.
        """
        if not self._validate_csv and len(self._stan_variable_dims) == 0:
            self._logger.warning(
                'csv files not yet validated, run method validate_csv_files()'
                ' in order to retrieve sample metadata.'
            )
            return None
        return copy.deepcopy(self._stan_variable_dims)

    @property
    def metric_type(self) -> str:
        """
        Metric type used for adaptation, either 'diag_e' or 'dense_e'.
        When sampler algorithm 'fixed_param' is specified, metric_type is None.
        """
        if self._is_fixed_param:
            return None
        if not self._validate_csv and self._metric_type is None:
            self._logger.warning(
                'csv files not yet validated, run method validate_csv_files()'
                ' in order to retrieve sample metadata.'
            )
            return None
        return self._metric_type

    @property
    def metric(self) -> np.ndarray:
        """
        Metric used by sampler for each chain.
        When sampler algorithm 'fixed_param' is specified, metric is None.
        """
        if self._is_fixed_param:
            return None
        if not self._validate_csv and self._metric is None:
            self._logger.warning(
                'csv files not yet validated, run method validate_csv_files()'
                ' in order to retrieve sample metadata.'
            )
            return None
        if self._draws is None:
            self._assemble_draws()
        return self._metric

    @property
    def stepsize(self) -> np.ndarray:
        """
        Stepsize used by sampler for each chain.
        When sampler algorithm 'fixed_param' is specified, stepsize is None.
        """
        if self._is_fixed_param:
            return None
        if not self._validate_csv and self._stepsize is None:
            self._logger.warning(
                'csv files not yet validated, run method validate_csv_files()'
                ' in order to retrieve sample metadata.'
            )
            return None
        if self._draws is None:
            self._assemble_draws()
        return self._stepsize

    def draws(self, inc_warmup: bool = False) -> np.ndarray:
        """
        A 3-D numpy ndarray which contains all draws, from both warmup and
        sampling iterations, arranged as (draws, chains, columns) and stored
        column major, so that the values for each parameter are contiguous
        in memory, likewise all draws from a chain are contiguous.

        :param inc_warmup: When ``True`` and the warmup draws are present in
            the output, i.e., the sampler was run with ``save_warmup=True``,
            then the warmup draws are included.  Default value is ``False``.
        """
        if not self._validate_csv and self._draws is None:
            self.validate_csv_files()
        if self._draws is None:
            self._assemble_draws()
        if not inc_warmup:
            if self._save_warmup:
                return self._draws[self._draws_warmup :, :, :]
            return self._draws
        else:
            if not self._save_warmup:
                self._logger.warning(
                    'draws from warmup iterations not available,'
                    ' must run sampler with "save_warmup=True".'
                )
        return self._draws

    @property
    def sample(self) -> np.ndarray:
        """
        Deprecated - use method "draws()" instead.
        """
        self._logger.warning(
            'method "sample" will be deprecated, use method "draws" instead.'
        )
        return self.draws()

    @property
    def warmup(self) -> np.ndarray:
        """
        Deprecated - use "draws(inc_warmup=True)"
        """
        self._logger.warning(
            'method "warmup" has been deprecated, instead use method'
            ' "draws(inc_warmup=True)", returning draws from both'
            ' warmup and sampling iterations.'
        )
        return self.draws(inc_warmup=True)

    def validate_csv_files(self) -> None:
        """
        Checks that csv output files for all chains are consistent.
        Populates attributes for draws, column_names, num_params, metric_type.
        Raises exception when inconsistencies detected.
        """
        dzero = {}
        for i in range(self.runset.chains):
            if i == 0:
                dzero = check_sampler_csv(
                    path=self.runset.csv_files[i],
                    is_fixed_param=self._is_fixed_param,
                    iter_sampling=self._iter_sampling,
                    iter_warmup=self._iter_warmup,
                    save_warmup=self._save_warmup,
                    thin=self._thin,
                )
            else:
                drest = check_sampler_csv(
                    path=self.runset.csv_files[i],
                    is_fixed_param=self._is_fixed_param,
                    iter_sampling=self._iter_sampling,
                    iter_warmup=self._iter_warmup,
                    save_warmup=self._save_warmup,
                    thin=self._thin,
                )
                for key in dzero:
                    if (
                        key
                        not in [
                            'id',
                            'diagnostic_file',
                            'metric_file',
                            'stepsize',
                            'init',
                            'seed',
                        ]
                        and dzero[key] != drest[key]
                    ):
                        raise ValueError(
                            'csv file header mismatch, '
                            'file {}, key {} is {}, expected {}'.format(
                                self.runset.csv_files[i],
                                key,
                                dzero[key],
                                drest[key],
                            )
                        )
        self._draws_sampling = dzero['draws_sampling']
        if self._save_warmup:
            self._draws_warmup = dzero['draws_warmup']
        else:
            self._draws_warmup = 0
        self._column_names = dzero['column_names']
        if not self._is_fixed_param:
            self._num_params = dzero['num_params']
            self._metric_type = dzero.get('metric')
        self._stan_variable_dims = parse_var_dims(dzero['column_names'])

    def _assemble_draws(self) -> None:
        """
        Allocates and populates the stepsize, metric, and sample arrays
        by parsing the validated stan_csv files.
        """
        if self._draws is not None:
            return
        num_draws = self._draws_sampling
        if self._save_warmup:
            num_draws += self._draws_warmup
        self._draws = np.empty(
            (num_draws, self.runset.chains, len(self._column_names)),
            dtype=float,
            order='F',
        )
        if not self._is_fixed_param:
            self._stepsize = np.empty(self.runset.chains, dtype=float)
            if self._metric_type == 'diag_e':
                self._metric = np.empty(
                    (self.runset.chains, self._num_params), dtype=float
                )
            else:
                self._metric = np.empty(
                    (self.runset.chains, self._num_params, self._num_params),
                    dtype=float,
                )
        for chain in range(self.runset.chains):
            with open(self.runset.csv_files[chain], 'r') as fd:
                # skip initial comments, up to columns header
                line = fd.readline().strip()
                while len(line) > 0 and line.startswith('#'):
                    line = fd.readline().strip()
                # at columns header
                if not self._is_fixed_param:
                    if self._save_warmup:
                        for i in range(self._draws_warmup):
                            line = fd.readline().strip()
                            xs = line.split(',')
                            self._draws[i, chain, :] = [float(x) for x in xs]
                    # read to adaptation msg
                    if line != '# Adaptation terminated':
                        while line != '# Adaptation terminated':
                            line = fd.readline().strip()
                    line = fd.readline().strip()  # stepsize
                    _, stepsize = line.split('=')
                    self._stepsize[chain] = float(stepsize.strip())
                    line = fd.readline().strip()  # metric header
                    # process metric
                    if self._metric_type == 'diag_e':
                        line = fd.readline().lstrip(' #\t').strip()
                        xs = line.split(',')
                        self._metric[chain, :] = [float(x) for x in xs]
                    else:
                        for i in range(self._num_params):
                            line = fd.readline().lstrip(' #\t').strip()
                            xs = line.split(',')
                            self._metric[chain, i, :] = [float(x) for x in xs]
                # process draws
                for i in range(self._draws_warmup, num_draws):
                    line = fd.readline().strip()
                    xs = line.split(',')
                    self._draws[i, chain, :] = [float(x) for x in xs]

    def summary(self, percentiles: List[int] = None) -> pd.DataFrame:
        """
        Run cmdstan/bin/stansummary over all output csv files.
        Echo stansummary stdout/stderr to console.
        Assemble csv tempfile contents into pandasDataFrame.

        :param percentiles: Ordered non-empty list of percentiles to report.
            Must be integers from (1, 99), inclusive.
        """
        percentiles_str = '--percentiles=5,50,95'
        if percentiles is not None:
            if len(percentiles) == 0:
                raise ValueError(
                    'invalid percentiles argument, must be ordered'
                    ' non-empty list from (1, 99), inclusive.'
                )

            cur_pct = 0
            for pct in percentiles:
                if pct > 99 or not pct > cur_pct:
                    raise ValueError(
                        'invalid percentiles spec, must be ordered'
                        ' non-empty list from (1, 99), inclusive.'
                    )
                cur_pct = pct
            percentiles_str = '='.join(
                ['--percentiles', ','.join([str(x) for x in percentiles])]
            )
        cmd_path = os.path.join(
            cmdstan_path(), 'bin', 'stansummary' + EXTENSION
        )
        tmp_csv_file = 'stansummary-{}-{}-chain-'.format(
            self.runset._args.model_name, self.runset.chains
        )
        tmp_csv_path = create_named_text_file(
            dir=_TMPDIR, prefix=tmp_csv_file, suffix='.csv'
        )
        cmd = [
            cmd_path,
            percentiles_str,
            '--csv_file={}'.format(tmp_csv_path),
        ] + self.runset.csv_files
        do_command(cmd, logger=self.runset._logger)
        with open(tmp_csv_path, 'rb') as fd:
            summary_data = pd.read_csv(
                fd,
                delimiter=',',
                header=0,
                index_col=0,
                comment='#',
                float_precision='high',
            )
        mask = [x == 'lp__' or not x.endswith('__') for x in summary_data.index]
        return summary_data[mask]

    def diagnose(self) -> str:
        """
        Run cmdstan/bin/diagnose over all output csv files.
        Returns output of diagnose (stdout/stderr).

        The diagnose utility reads the outputs of all chains
        and checks for the following potential problems:

        + Transitions that hit the maximum treedepth
        + Divergent transitions
        + Low E-BFMI values (sampler transitions HMC potential energy)
        + Low effective sample sizes
        + High R-hat values
        """
        cmd_path = os.path.join(cmdstan_path(), 'bin', 'diagnose' + EXTENSION)
        cmd = [cmd_path] + self.runset.csv_files
        result = do_command(cmd=cmd, logger=self.runset._logger)
        if result:
            self.runset._logger.info(result)
        return result

    def draws_pd(
        self, params: List[str] = None, inc_warmup: bool = False
    ) -> pd.DataFrame:
        """
        Returns the assembled draws as a pandas DataFrame consisting of
        one column per parameter and one row per draw.

        :param params: list of model parameter names.

        :param inc_warmup: When ``True`` and the warmup draws are present in
            the output, i.e., the sampler was run with ``save_warmup=True``,
            then the warmup draws are included.  Default value is ``False``.
        """
        pnames_base = [name.split('[')[0] for name in self.column_names]
        if params is not None:
            for param in params:
                if not (param in self._column_names or param in pnames_base):
                    raise ValueError('unknown parameter: {}'.format(param))
        self._assemble_draws()

        if inc_warmup and not self._save_warmup:
            self._logger.warning(
                'draws from warmup iterations not available,'
                ' must run sampler with "save_warmup=True".'
            )

        num_draws = self._draws_sampling
        if inc_warmup and self._save_warmup:
            num_draws += self._draws_warmup
        num_rows = num_draws * self.runset.chains
        if self._draws_pd is None or self._draws_pd.shape[0] != num_rows:
            # pylint: disable=redundant-keyword-arg
            data = self.draws(inc_warmup=inc_warmup).reshape(
<<<<<<< HEAD
                (num_rows, len(self.column_names)), order='A'
=======
                (self.num_draws * self.runset.chains),
                len(self.column_names),
                order='A',
>>>>>>> 842a47a6
            )
            self._draws_pd = pd.DataFrame(data=data, columns=self.column_names)
        if params is None:
            return self._draws_pd
        mask = []
        params = set(params)
        for name in self.column_names:
            if any(item in params for item in (name, name.split('[')[0])):
                mask.append(name)
        return self._draws_pd[mask]

    def stan_variable(self, name: str) -> pd.DataFrame:
        """
        Return a new DataFrame which contains the set of post-warmup draws
        for the named Stan program variable.  Flattens the chains.
        Underlyingly draws are in chain order, i.e., for a sample
        consisting of N chains of M draws each, the first M array
        elements are from chain 1, the next M are from chain 2,
        and the last M elements are from chain N.

        * If the variable is a scalar variable, the shape of the DataFrame is
          ( draws X chains, 1).
        * If the variable is a vector, the shape of the DataFrame is
          ( draws X chains, len(vector))
        * If the variable is a matrix, the shape of the DataFrame is
          ( draws X chains, size(dim 1) X size(dim 2) )
        * If the variable is an array with N dimensions, the shape of the
          DataFrame is ( draws X chains, size(dim 1) X ... X size(dim N))

        :param name: variable name
        """
        if name not in self._stan_variable_dims:
            raise ValueError('unknown name: {}'.format(name))
        self._assemble_draws()
        dim0 = self._draws_sampling * self.runset.chains
        dims = np.prod(self._stan_variable_dims[name])
        pattern = r'^{}(\[[\d,]+\])?$'.format(name)
        names, idxs = [], []
        for i, column_name in enumerate(self.column_names):
            if re.search(pattern, column_name):
                names.append(column_name)
                idxs.append(i)
        return pd.DataFrame(
            self._draws[self._draws_warmup :, :, idxs].reshape(
                (dim0, dims), order='A'
            ),
            columns=names,
        )

    def stan_variables(self) -> Dict:
        """
        Return a dictionary of all Stan program variables.
        Creates copies of the data in the draws matrix.
        """
        result = {}
        for name in self.stan_variable_dims:
            result[name] = self.stan_variable(name)
        return result

    def sampler_diagnostics(self) -> Dict:
        """
        Returns the sampler diagnostics as a map from
        column name to draws X chains X 1 ndarray.
        """
        result = {}
        self._assemble_draws()
        diag_names = [x for x in self.column_names if x.endswith('__')]
        for idx, value in enumerate(diag_names):
            result[value] = self._draws[:, :, idx]
        return result

    def save_csvfiles(self, dir: str = None) -> None:
        """
        Move output csvfiles to specified directory.  If files were
        written to the temporary session directory, clean filename.
        E.g., save 'bernoulli-201912081451-1-5nm6as7u.csv' as
        'bernoulli-201912081451-1.csv'.

        :param dir: directory path
        """
        self.runset.save_csvfiles(dir)


class CmdStanMLE:
    """
    Container for outputs from CmdStan optimization.
    """

    def __init__(self, runset: RunSet) -> None:
        """Initialize object."""
        if not runset.method == Method.OPTIMIZE:
            raise ValueError(
                'Wrong runset method, expecting optimize runset, '
                'found method {}'.format(runset.method)
            )
        self.runset = runset
        self._column_names = ()
        self._mle = {}
        self._set_mle_attrs(runset.csv_files[0])

    def __repr__(self) -> str:
        repr = 'CmdStanMLE: model={}{}'.format(
            self.runset.model, self.runset._args.method_args.compose(0, cmd=[])
        )
        repr = '{}\n csv_file:\n\t{}\n output_file:\n\t{}'.format(
            repr,
            '\n\t'.join(self.runset.csv_files),
            '\n\t'.join(self.runset.stdout_files),
        )
        return repr

    def _set_mle_attrs(self, sample_csv_0: str) -> None:
        meta = scan_optimize_csv(sample_csv_0)
        self._column_names = meta['column_names']
        self._mle = meta['mle']

    @property
    def column_names(self) -> Tuple[str, ...]:
        """
        Names of estimated quantities, includes joint log probability,
        and all parameters, transformed parameters, and generated quantitites.
        """
        return self._column_names

    @property
    def optimized_params_np(self) -> np.array:
        """Returns optimized params as numpy array."""
        return np.asarray(self._mle)

    @property
    def optimized_params_pd(self) -> pd.DataFrame:
        """Returns optimized params as pandas DataFrame."""
        return pd.DataFrame([self._mle], columns=self.column_names)

    @property
    def optimized_params_dict(self) -> OrderedDict:
        """Returns optimized params as Dict."""
        return OrderedDict(zip(self.column_names, self._mle))

    def save_csvfiles(self, dir: str = None) -> None:
        """
        Move output csvfiles to specified directory.  If files were
        written to the temporary session directory, clean filename.
        E.g., save 'bernoulli-201912081451-1-5nm6as7u.csv' as
        'bernoulli-201912081451-1.csv'.

        :param dir: directory path
        """
        self.runset.save_csvfiles(dir)


class CmdStanGQ:
    """
    Container for outputs from CmdStan generate_quantities run.
    """

    def __init__(self, runset: RunSet, mcmc_sample: pd.DataFrame) -> None:
        """Initialize object."""
        if not runset.method == Method.GENERATE_QUANTITIES:
            raise ValueError(
                'Wrong runset method, expecting generate_quantities runset, '
                'found method {}'.format(runset.method)
            )
        self.runset = runset
        self.mcmc_sample = mcmc_sample
        self._generated_quantities = None
        self._column_names = scan_generated_quantities_csv(
            self.runset.csv_files[0]
        )['column_names']

    def __repr__(self) -> str:
        repr = 'CmdStanGQ: model={} chains={}{}'.format(
            self.runset.model,
            self.runset.chains,
            self.runset._args.method_args.compose(0, cmd=[]),
        )
        repr = '{}\n csv_files:\n\t{}\n output_files:\n\t{}'.format(
            repr,
            '\n\t'.join(self.runset.csv_files),
            '\n\t'.join(self.runset.stdout_files),
        )
        return repr

    @property
    def chains(self) -> int:
        """Number of chains."""
        return self.runset.chains

    @property
    def column_names(self) -> Tuple[str, ...]:
        """
        Names of generated quantities of interest.
        """
        return self._column_names

    @property
    def generated_quantities(self) -> np.ndarray:
        """
        A 2-D numpy ndarray which contains generated quantities draws
        for all chains where the columns correspond to the generated quantities
        block variables and the rows correspond to the draws from all chains,
        where first M draws are the first M draws of chain 1 and the
        last M draws are the last M draws of chain N, i.e.,
        flattened chain, draw ordering.
        """
        if not self.runset.method == Method.GENERATE_QUANTITIES:
            raise ValueError('Bad runset method {}.'.format(self.runset.method))
        if self._generated_quantities is None:
            self._assemble_generated_quantities()
        return self._generated_quantities

    @property
    def generated_quantities_pd(self) -> pd.DataFrame:
        """
        Returns the generated quantities as a pandas DataFrame consisting of
        one column per quantity of interest and one row per draw.
        """
        if not self.runset.method == Method.GENERATE_QUANTITIES:
            raise ValueError('Bad runset method {}.'.format(self.runset.method))
        if self._generated_quantities is None:
            self._assemble_generated_quantities()
        return pd.DataFrame(
            data=self._generated_quantities, columns=self.column_names
        )

    @property
    def sample_plus_quantities(self) -> pd.DataFrame:
        """
        Returns the column-wise concatenation of the input drawset
        with generated quantities drawset.  If there are duplicate
        columns in both the input and the generated quantities,
        the input column is dropped in favor of the recomputed
        values in the generate quantities drawset.
        """
        if not self.runset.method == Method.GENERATE_QUANTITIES:
            raise ValueError('Bad runset method {}.'.format(self.runset.method))
        if self._generated_quantities is None:
            self._assemble_generated_quantities()

        cols_1 = self.mcmc_sample.columns.tolist()
        cols_2 = self.generated_quantities_pd.columns.tolist()

        dups = [
            item
            for item, count in Counter(cols_1 + cols_2).items()
            if count > 1
        ]
        return pd.concat(
            [self.mcmc_sample.drop(columns=dups), self.generated_quantities_pd],
            axis=1,
        )

    def _assemble_generated_quantities(self) -> None:
        drawset_list = []
        for chain in range(self.runset.chains):
            drawset_list.append(
                pd.read_csv(
                    self.runset.csv_files[chain],
                    comment='#',
                    float_precision='high',
                )
            )
        self._generated_quantities = pd.concat(drawset_list).values

    def save_csvfiles(self, dir: str = None) -> None:
        """
        Move output csvfiles to specified directory.  If files were
        written to the temporary session directory, clean filename.
        E.g., save 'bernoulli-201912081451-1-5nm6as7u.csv' as
        'bernoulli-201912081451-1.csv'.

        :param dir: directory path
        """
        self.runset.save_csvfiles(dir)


class CmdStanVB:
    """
    Container for outputs from CmdStan variational run.
    """

    def __init__(self, runset: RunSet) -> None:
        """Initialize object."""
        if not runset.method == Method.VARIATIONAL:
            raise ValueError(
                'Wrong runset method, expecting variational inference, '
                'found method {}'.format(runset.method)
            )
        self.runset = runset
        self._column_names = ()
        self._variational_mean = {}
        self._variational_sample = None
        self._set_variational_attrs(runset.csv_files[0])

    def __repr__(self) -> str:
        repr = 'CmdStanVB: model={}{}'.format(
            self.runset.model, self.runset._args.method_args.compose(0, cmd=[])
        )
        repr = '{}\n csv_file:\n\t{}\n output_file:\n\t{}'.format(
            repr,
            '\n\t'.join(self.runset.csv_files),
            '\n\t'.join(self.runset.stdout_files),
        )
        return repr

    def _set_variational_attrs(self, sample_csv_0: str) -> None:
        meta = scan_variational_csv(sample_csv_0)
        self._column_names = meta['column_names']
        self._variational_mean = meta['variational_mean']
        self._variational_sample = meta['variational_sample']

    @property
    def columns(self) -> int:
        """
        Total number of information items returned by sampler.
        Includes approximation information and names of model parameters
        and computed quantities.
        """
        return len(self._column_names)

    @property
    def column_names(self) -> Tuple[str, ...]:
        """
        Names of information items returned by sampler for each draw.
        Includes approximation information and names of model parameters
        and computed quantities.
        """
        return self._column_names

    @property
    def variational_params_np(self) -> np.array:
        """Returns inferred parameter means as numpy array."""
        return self._variational_mean

    @property
    def variational_params_pd(self) -> pd.DataFrame:
        """Returns inferred parameter means as pandas DataFrame."""
        return pd.DataFrame([self._variational_mean], columns=self.column_names)

    @property
    def variational_params_dict(self) -> OrderedDict:
        """Returns inferred parameter means as Dict."""
        return OrderedDict(zip(self.column_names, self._variational_mean))

    @property
    def variational_sample(self) -> np.array:
        """Returns the set of approximate posterior output draws."""
        return self._variational_sample

    def save_csvfiles(self, dir: str = None) -> None:
        """
        Move output csvfiles to specified directory.  If files were
        written to the temporary session directory, clean filename.
        E.g., save 'bernoulli-201912081451-1-5nm6as7u.csv' as
        'bernoulli-201912081451-1.csv'.

        :param dir: directory path
        """
        self.runset.save_csvfiles(dir)<|MERGE_RESOLUTION|>--- conflicted
+++ resolved
@@ -745,13 +745,7 @@
         if self._draws_pd is None or self._draws_pd.shape[0] != num_rows:
             # pylint: disable=redundant-keyword-arg
             data = self.draws(inc_warmup=inc_warmup).reshape(
-<<<<<<< HEAD
                 (num_rows, len(self.column_names)), order='A'
-=======
-                (self.num_draws * self.runset.chains),
-                len(self.column_names),
-                order='A',
->>>>>>> 842a47a6
             )
             self._draws_pd = pd.DataFrame(data=data, columns=self.column_names)
         if params is None:
