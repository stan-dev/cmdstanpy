"""Container objects for results of CmdStan run(s)."""

import os
import re
import shutil
import copy
import logging
import math
from typing import List, Tuple, Dict
from collections import Counter, OrderedDict
from datetime import datetime
from time import time
import numpy as np
import pandas as pd

from cmdstanpy import _TMPDIR
from cmdstanpy.utils import (
    check_sampler_csv,
    scan_optimize_csv,
    scan_generated_quantities_csv,
    scan_variational_csv,
    create_named_text_file,
    EXTENSION,
    cmdstan_path,
    do_command,
    get_logger,
    parse_var_dims,
)
from cmdstanpy.cmdstan_args import Method, CmdStanArgs


class RunSet:
    """
    Record of CmdStan run for a specified configuration and number of chains.
    """

    def __init__(
        self,
        args: CmdStanArgs,
        chains: int = 4,
        chain_ids: List[int] = None,
        logger: logging.Logger = None,
    ) -> None:
        """Initialize object."""
        self._args = args
        self._chains = chains
        self._logger = logger or get_logger()
        if chains < 1:
            raise ValueError(
                'chains must be positive integer value, '
                'found {}'.format(chains)
            )
        if chain_ids is None:
            chain_ids = [x + 1 for x in range(chains)]
        elif len(chain_ids) != chains:
            raise ValueError(
                'mismatch between number of chains and chain_ids, '
                'found {} chains, but {} chain_ids'.format(
                    chains, len(chain_ids)
                )
            )
        self._chain_ids = chain_ids
        self._retcodes = [-1 for _ in range(chains)]

        # stdout, stderr are written to text files
        # prefix: ``<model_name>-<YYYYMMDDHHMM>-<chain_id>``
        # suffixes: ``-stdout.txt``, ``-stderr.txt``
        now = datetime.now()
        now_str = now.strftime('%Y%m%d%H%M')
        file_basename = '-'.join([args.model_name, now_str])
        if args.output_dir is not None:
            output_dir = args.output_dir
        else:
            output_dir = _TMPDIR
        self._csv_files = [None for _ in range(chains)]
        self._diagnostic_files = [None for _ in range(chains)]
        self._stdout_files = [None for _ in range(chains)]
        self._stderr_files = [None for _ in range(chains)]
        self._cmds = []
        for i in range(chains):
            if args.output_dir is None:
                csv_file = create_named_text_file(
                    dir=output_dir,
                    prefix='{}-{}-'.format(file_basename, str(chain_ids[i])),
                    suffix='.csv',
                )
            else:
                csv_file = os.path.join(
                    output_dir,
                    '{}-{}.{}'.format(file_basename, str(chain_ids[i]), 'csv'),
                )
            self._csv_files[i] = csv_file
            stdout_file = ''.join(
                [os.path.splitext(csv_file)[0], '-stdout.txt']
            )
            self._stdout_files[i] = stdout_file
            stderr_file = ''.join(
                [os.path.splitext(csv_file)[0], '-stderr.txt']
            )
            self._stderr_files[i] = stderr_file
            if args.save_diagnostics:
                if args.output_dir is None:
                    diag_file = create_named_text_file(
                        dir=_TMPDIR,
                        prefix='{}-diagnostic-{}-'.format(
                            file_basename, str(chain_ids[i])
                        ),
                        suffix='.csv',
                    )
                else:
                    diag_file = os.path.join(
                        output_dir,
                        '{}-diagnostic-{}.{}'.format(
                            file_basename, str(chain_ids[i]), 'csv'
                        ),
                    )
                self._diagnostic_files[i] = diag_file
                self._cmds.append(
                    args.compose_command(
                        i, self._csv_files[i], self._diagnostic_files[i]
                    )
                )
            else:
                self._cmds.append(args.compose_command(i, self._csv_files[i]))

    def __repr__(self) -> str:
        repr = 'RunSet: chains={}'.format(self._chains)
        repr = '{}\n cmd:\n\t{}'.format(repr, self._cmds[0])
        repr = '{}\n retcodes={}'.format(repr, self._retcodes)
        if os.path.exists(self._csv_files[0]):
            repr = '{}\n csv_files:\n\t{}'.format(
                repr, '\n\t'.join(self._csv_files)
            )
        if self._args.save_diagnostics and os.path.exists(
            self._diagnostic_files[0]
        ):
            repr = '{}\n diagnostics_files:\n\t{}'.format(
                repr, '\n\t'.join(self._diagnostic_files)
            )
        if os.path.exists(self._stdout_files[0]):
            repr = '{}\n console_msgs:\n\t{}'.format(
                repr, '\n\t'.join(self._stdout_files)
            )
        if os.path.exists(self._stderr_files[0]):
            repr = '{}\n error_msgs:\n\t{}'.format(
                repr, '\n\t'.join(self._stderr_files)
            )
        return repr

    @property
    def model(self) -> str:
        """Stan model name."""
        return self._args.model_name

    @property
    def method(self) -> Method:
        """Returns the CmdStan method used to generate this fit."""
        return self._args.method

    @property
    def chains(self) -> int:
        """Number of chains."""
        return self._chains

    @property
    def chain_ids(self) -> List[int]:
        """Chain ids."""
        return self._chain_ids

    @property
    def cmds(self) -> List[str]:
        """Per-chain call to CmdStan."""
        return self._cmds

    @property
    def csv_files(self) -> List[str]:
        """
        List of paths to CmdStan output files.
        """
        return self._csv_files

    @property
    def stdout_files(self) -> List[str]:
        """
        List of paths to CmdStan stdout transcripts.
        """
        return self._stdout_files

    @property
    def stderr_files(self) -> List[str]:
        """
        List of paths to CmdStan stderr transcripts.
        """
        return self._stderr_files

    def _check_retcodes(self) -> bool:
        """True when all chains have retcode 0."""
        for i in range(self._chains):
            if self._retcodes[i] != 0:
                return False
        return True

    @property
    def diagnostic_files(self) -> List[str]:
        """
        List of paths to CmdStan diagnostic output files.
        """
        return self._diagnostic_files

    def _retcode(self, idx: int) -> int:
        """Get retcode for chain[idx]."""
        return self._retcodes[idx]

    def _set_retcode(self, idx: int, val: int) -> None:
        """Set retcode for chain[idx] to val."""
        self._retcodes[idx] = val

    def get_err_msgs(self) -> List[str]:
        """Checks console messages for each chain."""
        msgs = []
        msgs.append(self.__repr__())
        for i in range(self._chains):
            if (
                os.path.exists(self._stderr_files[i])
                and os.stat(self._stderr_files[i]).st_size > 0
            ):
                with open(self._stderr_files[i], 'r') as fd:
                    msgs.append(
                        'chain_id {}:\n{}\n'.format(
                            self._chain_ids[i], fd.read()
                        )
                    )
            if (
                os.path.exists(self._stdout_files[i])
                and os.stat(self._stdout_files[i]).st_size > 0
            ):
                with open(self._stdout_files[i], 'r') as fd:
                    contents = fd.read()
                    # pattern matches initial "Exception" or "Error" msg
                    pat = re.compile(r'^E[rx].*$', re.M)
                errors = re.findall(pat, contents)
                if len(errors) > 0:
                    msgs.append(
                        'chain_id {}:\n\t{}\n'.format(
                            self._chain_ids[i], '\n\t'.join(errors)
                        )
                    )
        return '\n'.join(msgs)

    def save_csvfiles(self, dir: str = None) -> None:
        """
        Moves csvfiles to specified directory.

        :param dir: directory path
        """
        if dir is None:
            dir = os.path.realpath('.')
        test_path = os.path.join(dir, str(time()))
        try:
            os.makedirs(dir, exist_ok=True)
            with open(test_path, 'w'):
                pass
            os.remove(test_path)  # cleanup
        except (IOError, OSError, PermissionError) as exc:
            raise Exception('cannot save to path: {}'.format(dir)) from exc

        for i in range(self.chains):
            if not os.path.exists(self._csv_files[i]):
                raise ValueError(
                    'cannot access csv file {}'.format(self._csv_files[i])
                )

            path, filename = os.path.split(self._csv_files[i])
            if path == _TMPDIR:  # cleanup tmpstr in filename
                root, ext = os.path.splitext(filename)
                rlist = root.split('-')
                root = '-'.join(rlist[:-1])
                filename = ''.join([root, ext])

            to_path = os.path.join(dir, filename)
            if os.path.exists(to_path):
                raise ValueError(
                    'file exists, not overwriting: {}'.format(to_path)
                )
            try:
                self._logger.debug(
                    'saving tmpfile: "%s" as: "%s"', self._csv_files[i], to_path
                )
                shutil.move(self._csv_files[i], to_path)
                self._csv_files[i] = to_path
            except (IOError, OSError, PermissionError) as e:
                raise ValueError(
                    'cannot save to file: {}'.format(to_path)
                ) from e


class CmdStanMCMC:
    """
    Container for outputs from CmdStan sampler run.
    """

    # pylint: disable=too-many-instance-attributes
    # pylint: disable=too-many-public-methods
    def __init__(
        self,
        runset: RunSet,
        validate_csv: bool = True,
        logger: logging.Logger = None,
    ) -> None:
        """Initialize object."""
        if not runset.method == Method.SAMPLE:
            raise ValueError(
                'Wrong runset method, expecting sample runset, '
                'found method {}'.format(runset.method)
            )
        self.runset = runset
        self._logger = logger or get_logger()
        # copy info from runset
        self._is_fixed_param = runset._args.method_args.fixed_param
        self._iter_sampling = runset._args.method_args.iter_sampling
        self._iter_warmup = runset._args.method_args.iter_warmup
        self._save_warmup = runset._args.method_args.save_warmup
        self._thin = runset._args.method_args.thin
        self._sig_figs = runset._args.sig_figs
        # parse the remainder from csv files
        self._draws_sampling = None
        self._draws_warmup = None
        self._column_names = ()
        self._num_params = None  # metric dim(s)
        self._metric_type = None
        self._metric = None
        self._stepsize = None
        self._draws = None
        self._draws_pd = None
        self._stan_variable_dims = {}
        self._validate_csv = validate_csv
        if validate_csv:
            self.validate_csv_files()

    def __repr__(self) -> str:
        repr = 'CmdStanMCMC: model={} chains={}{}'.format(
            self.runset.model,
            self.runset.chains,
            self.runset._args.method_args.compose(0, cmd=[]),
        )
        repr = '{}\n csv_files:\n\t{}\n output_files:\n\t{}'.format(
            repr,
            '\n\t'.join(self.runset.csv_files),
            '\n\t'.join(self.runset.stdout_files),
        )
        return repr

    @property
    def chains(self) -> int:
        """Number of chains."""
        return self.runset.chains

    @property
    def chain_ids(self) -> List[int]:
        """Chain ids."""
        return self.runset.chain_ids

    @property
    def num_draws(self) -> int:
        """Number of draws per chain."""
        if not self._validate_csv and self._draws_sampling is None:
            return int(
                math.ceil(
                    (self._iter_sampling + self._iter_warmup) / self._thin
                )
            )
        return self._draws_warmup + self._draws_sampling

    @property
    def num_draws_warmup(self) -> int:
        """Number of warmup draws per chain."""
        if not self._validate_csv and self._draws_sampling is None:
            return int(math.ceil((self._iter_warmup) / self._thin))
        return self._draws_warmup

    @property
    def num_draws_sampling(self) -> int:
        """Number of sampling (post-warmup) draws per chain."""
        if not self._validate_csv and self._draws_sampling is None:
            return int(math.ceil((self._iter_sampling) / self._thin))
        return self._draws_sampling

    @property
    def column_names(self) -> Tuple[str, ...]:
        """
        Names of all per-draw outputs: all
        sampler and model parameters and quantities of interest
        """
        if not self._validate_csv and len(self._column_names) == 0:
            self._logger.warning(
                'csv files not yet validated, run method validate_csv_files()'
                ' in order to retrieve sample metadata.'
            )
            return None
        return self._column_names

    @property
    def stan_variable_dims(self) -> Dict:
        """
        Dict mapping Stan program variable names to variable dimensions.
        Scalar types have int value '1'.  Structured types have list of dims,
        e.g.,  program variable ``vector[10] foo`` has entry ``('foo', [10])``.
        """
        if not self._validate_csv and len(self._stan_variable_dims) == 0:
            self._logger.warning(
                'csv files not yet validated, run method validate_csv_files()'
                ' in order to retrieve sample metadata.'
            )
            return None
        return copy.deepcopy(self._stan_variable_dims)

    @property
    def metric_type(self) -> str:
        """
        Metric type used for adaptation, either 'diag_e' or 'dense_e'.
        When sampler algorithm 'fixed_param' is specified, metric_type is None.
        """
        if self._is_fixed_param:
            return None
        if not self._validate_csv and self._metric_type is None:
            self._logger.warning(
                'csv files not yet validated, run method validate_csv_files()'
                ' in order to retrieve sample metadata.'
            )
            return None
        return self._metric_type

    @property
    def metric(self) -> np.ndarray:
        """
        Metric used by sampler for each chain.
        When sampler algorithm 'fixed_param' is specified, metric is None.
        """
        if self._is_fixed_param:
            return None
        if not self._validate_csv and self._metric is None:
            self._logger.warning(
                'csv files not yet validated, run method validate_csv_files()'
                ' in order to retrieve sample metadata.'
            )
            return None
        if self._draws is None:
            self._assemble_draws()
        return self._metric

    @property
    def stepsize(self) -> np.ndarray:
        """
        Stepsize used by sampler for each chain.
        When sampler algorithm 'fixed_param' is specified, stepsize is None.
        """
        if self._is_fixed_param:
            return None
        if not self._validate_csv and self._stepsize is None:
            self._logger.warning(
                'csv files not yet validated, run method validate_csv_files()'
                ' in order to retrieve sample metadata.'
            )
            return None
        if self._draws is None:
            self._assemble_draws()
        return self._stepsize

    def draws(self, inc_warmup: bool = False) -> np.ndarray:
        """
        A 3-D numpy ndarray which contains all draws, from both warmup and
        sampling iterations, arranged as (draws, chains, columns) and stored
        column major, so that the values for each parameter are contiguous
        in memory, likewise all draws from a chain are contiguous.

        :param inc_warmup: When ``True`` and the warmup draws are present in
            the output, i.e., the sampler was run with ``save_warmup=True``,
            then the warmup draws are included.  Default value is ``False``.
        """
        if not self._validate_csv and self._draws is None:
            self.validate_csv_files()
        if self._draws is None:
            self._assemble_draws()
        if not inc_warmup:
            if self._save_warmup:
                return self._draws[self._draws_warmup :, :, :]
            return self._draws
        else:
            if not self._save_warmup:
                self._logger.warning(
                    'draws from warmup iterations not available,'
                    ' must run sampler with "save_warmup=True".'
                )
        return self._draws

    @property
    def sample(self) -> np.ndarray:
        """
        Deprecated - use method "draws()" instead.
        """
        self._logger.warning(
            'method "sample" will be deprecated, use method "draws" instead.'
        )
        return self.draws()

    @property
    def warmup(self) -> np.ndarray:
        """
        Deprecated - use "draws(inc_warmup=True)"
        """
        self._logger.warning(
            'method "warmup" has been deprecated, instead use method'
            ' "draws(inc_warmup=True)", returning draws from both'
            ' warmup and sampling iterations.'
        )
        return self.draws(inc_warmup=True)

    def validate_csv_files(self) -> None:
        """
        Checks that csv output files for all chains are consistent.
        Populates attributes for draws, column_names, num_params, metric_type.
        Raises exception when inconsistencies detected.
        """
        dzero = {}
        for i in range(self.runset.chains):
            if i == 0:
                dzero = check_sampler_csv(
                    path=self.runset.csv_files[i],
                    is_fixed_param=self._is_fixed_param,
                    iter_sampling=self._iter_sampling,
                    iter_warmup=self._iter_warmup,
                    save_warmup=self._save_warmup,
                    thin=self._thin,
                )
            else:
                drest = check_sampler_csv(
                    path=self.runset.csv_files[i],
                    is_fixed_param=self._is_fixed_param,
                    iter_sampling=self._iter_sampling,
                    iter_warmup=self._iter_warmup,
                    save_warmup=self._save_warmup,
                    thin=self._thin,
                )
                for key in dzero:
                    if (
                        key
                        not in [
                            'id',
                            'diagnostic_file',
                            'metric_file',
                            'stepsize',
                            'init',
                            'seed',
                        ]
                        and dzero[key] != drest[key]
                    ):
                        raise ValueError(
                            'csv file header mismatch, '
                            'file {}, key {} is {}, expected {}'.format(
                                self.runset.csv_files[i],
                                key,
                                dzero[key],
                                drest[key],
                            )
                        )
        self._draws_sampling = dzero['draws_sampling']
        if self._save_warmup:
            self._draws_warmup = dzero['draws_warmup']
        else:
            self._draws_warmup = 0
        self._column_names = dzero['column_names']
        if not self._is_fixed_param:
            self._num_params = dzero['num_params']
            self._metric_type = dzero.get('metric')
        self._stan_variable_dims = parse_var_dims(dzero['column_names'])

    def _assemble_draws(self) -> None:
        """
        Allocates and populates the stepsize, metric, and sample arrays
        by parsing the validated stan_csv files.
        """
        if self._draws is not None:
            return
        num_draws = self._draws_sampling
        if self._save_warmup:
            num_draws += self._draws_warmup
        self._draws = np.empty(
            (num_draws, self.runset.chains, len(self._column_names)),
            dtype=float,
            order='F',
        )
        if not self._is_fixed_param:
            self._stepsize = np.empty(self.runset.chains, dtype=float)
            if self._metric_type == 'diag_e':
                self._metric = np.empty(
                    (self.runset.chains, self._num_params), dtype=float
                )
            else:
                self._metric = np.empty(
                    (self.runset.chains, self._num_params, self._num_params),
                    dtype=float,
                )
        for chain in range(self.runset.chains):
            with open(self.runset.csv_files[chain], 'r') as fd:
                # skip initial comments, up to columns header
                line = fd.readline().strip()
                while len(line) > 0 and line.startswith('#'):
                    line = fd.readline().strip()
                # at columns header
                if not self._is_fixed_param:
                    if self._save_warmup:
                        for i in range(self._draws_warmup):
                            line = fd.readline().strip()
                            xs = line.split(',')
                            self._draws[i, chain, :] = [float(x) for x in xs]
                    # read to adaptation msg
                    if line != '# Adaptation terminated':
                        while line != '# Adaptation terminated':
                            line = fd.readline().strip()
                    line = fd.readline().strip()  # stepsize
                    _, stepsize = line.split('=')
                    self._stepsize[chain] = float(stepsize.strip())
                    line = fd.readline().strip()  # metric header
                    # process metric
                    if self._metric_type == 'diag_e':
                        line = fd.readline().lstrip(' #\t').strip()
                        xs = line.split(',')
                        self._metric[chain, :] = [float(x) for x in xs]
                    else:
                        for i in range(self._num_params):
                            line = fd.readline().lstrip(' #\t').strip()
                            xs = line.split(',')
                            self._metric[chain, i, :] = [float(x) for x in xs]
                # process draws
                for i in range(self._draws_warmup, num_draws):
                    line = fd.readline().strip()
                    xs = line.split(',')
                    self._draws[i, chain, :] = [float(x) for x in xs]

    def summary(
        self, percentiles: List[int] = None, sig_figs: int = None
    ) -> pd.DataFrame:
        """
        Run cmdstan/bin/stansummary over all output csv files.
        Echo stansummary stdout/stderr to console.
        Assemble csv tempfile contents into pandasDataFrame.

        :param percentiles: Ordered non-empty list of percentiles to report.
            Must be integers from (1, 99), inclusive.
        :param sig_Figs: Number of significant figures to report.
            Must be an integer between 1 and 10, inclusive.
        """
        percentiles_str = '--percentiles=5,50,95'
        if percentiles is not None:
            if len(percentiles) == 0:
                raise ValueError(
                    'invalid percentiles argument, must be ordered'
                    ' non-empty list from (1, 99), inclusive.'
                )

            cur_pct = 0
            for pct in percentiles:
                if pct > 99 or not pct > cur_pct:
                    raise ValueError(
                        'invalid percentiles spec, must be ordered'
                        ' non-empty list from (1, 99), inclusive.'
                    )
                cur_pct = pct
            percentiles_str = '='.join(
                ['--percentiles', ','.join([str(x) for x in percentiles])]
            )
        sig_figs_str = '--sig_figs=2'
        if sig_figs is not None:
            if not isinstance(sig_figs, int) or sig_figs < 1 or sig_figs > 18:
                raise ValueError(
                    'sig_figs must be an integer between 1 and 18,'
                    ' found {}'.format(sig_figs)
                )
            csv_sig_figs = self._sig_figs or 6
            if sig_figs > csv_sig_figs:
                self._logger.warning(
                    'Requesting %d significant digits of output, but CSV files'
                    ' only have %d digits of precision.', sig_figs, csv_sig_figs
                )
            sig_figs_str = '--sig_figs=' + str(sig_figs)
        cmd_path = os.path.join(
            cmdstan_path(), 'bin', 'stansummary' + EXTENSION
        )
        tmp_csv_file = 'stansummary-{}-{}-chain-'.format(
            self.runset._args.model_name, self.runset.chains
        )
        tmp_csv_path = create_named_text_file(
            dir=_TMPDIR, prefix=tmp_csv_file, suffix='.csv'
        )
        cmd = [
            cmd_path,
            percentiles_str,
            sig_figs_str,
            '--csv_file={}'.format(tmp_csv_path),
        ] + self.runset.csv_files
        do_command(cmd, logger=self.runset._logger)
        with open(tmp_csv_path, 'rb') as fd:
            summary_data = pd.read_csv(
                fd,
                delimiter=',',
                header=0,
                index_col=0,
                comment='#',
                float_precision='high',
            )
        mask = [x == 'lp__' or not x.endswith('__') for x in summary_data.index]
        return summary_data[mask]

    def diagnose(self) -> str:
        """
        Run cmdstan/bin/diagnose over all output csv files.
        Returns output of diagnose (stdout/stderr).

        The diagnose utility reads the outputs of all chains
        and checks for the following potential problems:

        + Transitions that hit the maximum treedepth
        + Divergent transitions
        + Low E-BFMI values (sampler transitions HMC potential energy)
        + Low effective sample sizes
        + High R-hat values
        """
        cmd_path = os.path.join(cmdstan_path(), 'bin', 'diagnose' + EXTENSION)
        cmd = [cmd_path] + self.runset.csv_files
        result = do_command(cmd=cmd, logger=self.runset._logger)
        if result:
            self.runset._logger.info(result)
        return result

    def draws_pd(
        self, params: List[str] = None, inc_warmup: bool = False
    ) -> pd.DataFrame:
        """
        Returns the assembled draws as a pandas DataFrame consisting of
        one column per parameter and one row per draw.

        :param params: list of model parameter names.

        :param inc_warmup: When ``True`` and the warmup draws are present in
            the output, i.e., the sampler was run with ``save_warmup=True``,
            then the warmup draws are included.  Default value is ``False``.
        """
        pnames_base = [name.split('[')[0] for name in self.column_names]
        if params is not None:
            for param in params:
                if not (param in self._column_names or param in pnames_base):
                    raise ValueError('unknown parameter: {}'.format(param))
        self._assemble_draws()

        if inc_warmup and not self._save_warmup:
            self._logger.warning(
                'draws from warmup iterations not available,'
                ' must run sampler with "save_warmup=True".'
            )

        num_draws = self._draws_sampling
        if inc_warmup and self._save_warmup:
            num_draws += self._draws_warmup
        num_rows = num_draws * self.runset.chains
        if self._draws_pd is None or self._draws_pd.shape[0] != num_rows:
            # pylint: disable=redundant-keyword-arg
            data = self.draws(inc_warmup=inc_warmup).reshape(
<<<<<<< HEAD
                (self.num_draws * self.runset.chains),
                len(self.column_names),
                order='A',
=======
                (num_rows, len(self.column_names)), order='A'
>>>>>>> 6cbccbba
            )
            self._draws_pd = pd.DataFrame(data=data, columns=self.column_names)
        if params is None:
            return self._draws_pd
        mask = []
        params = set(params)
        for name in self.column_names:
            if any(item in params for item in (name, name.split('[')[0])):
                mask.append(name)
        return self._draws_pd[mask]

    def stan_variable(self, name: str) -> pd.DataFrame:
        """
        Return a new DataFrame which contains the set of post-warmup draws
        for the named Stan program variable.  Flattens the chains.
        Underlyingly draws are in chain order, i.e., for a sample
        consisting of N chains of M draws each, the first M array
        elements are from chain 1, the next M are from chain 2,
        and the last M elements are from chain N.

        * If the variable is a scalar variable, the shape of the DataFrame is
          ( draws X chains, 1).
        * If the variable is a vector, the shape of the DataFrame is
          ( draws X chains, len(vector))
        * If the variable is a matrix, the shape of the DataFrame is
          ( draws X chains, size(dim 1) X size(dim 2) )
        * If the variable is an array with N dimensions, the shape of the
          DataFrame is ( draws X chains, size(dim 1) X ... X size(dim N))

        :param name: variable name
        """
        if name not in self._stan_variable_dims:
            raise ValueError('unknown name: {}'.format(name))
        self._assemble_draws()
        dim0 = self._draws_sampling * self.runset.chains
        dims = np.prod(self._stan_variable_dims[name])
        pattern = r'^{}(\[[\d,]+\])?$'.format(name)
        names, idxs = [], []
        for i, column_name in enumerate(self.column_names):
            if re.search(pattern, column_name):
                names.append(column_name)
                idxs.append(i)
        return pd.DataFrame(
            self._draws[self._draws_warmup :, :, idxs].reshape(
                (dim0, dims), order='A'
            ),
            columns=names,
        )

    def stan_variables(self) -> Dict:
        """
        Return a dictionary of all Stan program variables.
        Creates copies of the data in the draws matrix.
        """
        result = {}
        for name in self.stan_variable_dims:
            result[name] = self.stan_variable(name)
        return result

    def sampler_diagnostics(self) -> Dict:
        """
        Returns the sampler diagnostics as a map from
        column name to draws X chains X 1 ndarray.
        """
        result = {}
        self._assemble_draws()
        diag_names = [x for x in self.column_names if x.endswith('__')]
        for idx, value in enumerate(diag_names):
            result[value] = self._draws[:, :, idx]
        return result

    def save_csvfiles(self, dir: str = None) -> None:
        """
        Move output csvfiles to specified directory.  If files were
        written to the temporary session directory, clean filename.
        E.g., save 'bernoulli-201912081451-1-5nm6as7u.csv' as
        'bernoulli-201912081451-1.csv'.

        :param dir: directory path
        """
        self.runset.save_csvfiles(dir)


class CmdStanMLE:
    """
    Container for outputs from CmdStan optimization.
    """

    def __init__(self, runset: RunSet) -> None:
        """Initialize object."""
        if not runset.method == Method.OPTIMIZE:
            raise ValueError(
                'Wrong runset method, expecting optimize runset, '
                'found method {}'.format(runset.method)
            )
        self.runset = runset
        self._column_names = ()
        self._mle = {}
        self._set_mle_attrs(runset.csv_files[0])

    def __repr__(self) -> str:
        repr = 'CmdStanMLE: model={}{}'.format(
            self.runset.model, self.runset._args.method_args.compose(0, cmd=[])
        )
        repr = '{}\n csv_file:\n\t{}\n output_file:\n\t{}'.format(
            repr,
            '\n\t'.join(self.runset.csv_files),
            '\n\t'.join(self.runset.stdout_files),
        )
        return repr

    def _set_mle_attrs(self, sample_csv_0: str) -> None:
        meta = scan_optimize_csv(sample_csv_0)
        self._column_names = meta['column_names']
        self._mle = meta['mle']

    @property
    def column_names(self) -> Tuple[str, ...]:
        """
        Names of estimated quantities, includes joint log probability,
        and all parameters, transformed parameters, and generated quantitites.
        """
        return self._column_names

    @property
    def optimized_params_np(self) -> np.array:
        """Returns optimized params as numpy array."""
        return np.asarray(self._mle)

    @property
    def optimized_params_pd(self) -> pd.DataFrame:
        """Returns optimized params as pandas DataFrame."""
        return pd.DataFrame([self._mle], columns=self.column_names)

    @property
    def optimized_params_dict(self) -> OrderedDict:
        """Returns optimized params as Dict."""
        return OrderedDict(zip(self.column_names, self._mle))

    def save_csvfiles(self, dir: str = None) -> None:
        """
        Move output csvfiles to specified directory.  If files were
        written to the temporary session directory, clean filename.
        E.g., save 'bernoulli-201912081451-1-5nm6as7u.csv' as
        'bernoulli-201912081451-1.csv'.

        :param dir: directory path
        """
        self.runset.save_csvfiles(dir)


class CmdStanGQ:
    """
    Container for outputs from CmdStan generate_quantities run.
    """

    def __init__(self, runset: RunSet, mcmc_sample: pd.DataFrame) -> None:
        """Initialize object."""
        if not runset.method == Method.GENERATE_QUANTITIES:
            raise ValueError(
                'Wrong runset method, expecting generate_quantities runset, '
                'found method {}'.format(runset.method)
            )
        self.runset = runset
        self.mcmc_sample = mcmc_sample
        self._generated_quantities = None
        self._column_names = scan_generated_quantities_csv(
            self.runset.csv_files[0]
        )['column_names']

    def __repr__(self) -> str:
        repr = 'CmdStanGQ: model={} chains={}{}'.format(
            self.runset.model,
            self.runset.chains,
            self.runset._args.method_args.compose(0, cmd=[]),
        )
        repr = '{}\n csv_files:\n\t{}\n output_files:\n\t{}'.format(
            repr,
            '\n\t'.join(self.runset.csv_files),
            '\n\t'.join(self.runset.stdout_files),
        )
        return repr

    @property
    def chains(self) -> int:
        """Number of chains."""
        return self.runset.chains

    @property
    def column_names(self) -> Tuple[str, ...]:
        """
        Names of generated quantities of interest.
        """
        return self._column_names

    @property
    def generated_quantities(self) -> np.ndarray:
        """
        A 2-D numpy ndarray which contains generated quantities draws
        for all chains where the columns correspond to the generated quantities
        block variables and the rows correspond to the draws from all chains,
        where first M draws are the first M draws of chain 1 and the
        last M draws are the last M draws of chain N, i.e.,
        flattened chain, draw ordering.
        """
        if not self.runset.method == Method.GENERATE_QUANTITIES:
            raise ValueError('Bad runset method {}.'.format(self.runset.method))
        if self._generated_quantities is None:
            self._assemble_generated_quantities()
        return self._generated_quantities

    @property
    def generated_quantities_pd(self) -> pd.DataFrame:
        """
        Returns the generated quantities as a pandas DataFrame consisting of
        one column per quantity of interest and one row per draw.
        """
        if not self.runset.method == Method.GENERATE_QUANTITIES:
            raise ValueError('Bad runset method {}.'.format(self.runset.method))
        if self._generated_quantities is None:
            self._assemble_generated_quantities()
        return pd.DataFrame(
            data=self._generated_quantities, columns=self.column_names
        )

    @property
    def sample_plus_quantities(self) -> pd.DataFrame:
        """
        Returns the column-wise concatenation of the input drawset
        with generated quantities drawset.  If there are duplicate
        columns in both the input and the generated quantities,
        the input column is dropped in favor of the recomputed
        values in the generate quantities drawset.
        """
        if not self.runset.method == Method.GENERATE_QUANTITIES:
            raise ValueError('Bad runset method {}.'.format(self.runset.method))
        if self._generated_quantities is None:
            self._assemble_generated_quantities()

        cols_1 = self.mcmc_sample.columns.tolist()
        cols_2 = self.generated_quantities_pd.columns.tolist()

        dups = [
            item
            for item, count in Counter(cols_1 + cols_2).items()
            if count > 1
        ]
        return pd.concat(
            [self.mcmc_sample.drop(columns=dups), self.generated_quantities_pd],
            axis=1,
        )

    def _assemble_generated_quantities(self) -> None:
        drawset_list = []
        for chain in range(self.runset.chains):
            drawset_list.append(
                pd.read_csv(
                    self.runset.csv_files[chain],
                    comment='#',
                    float_precision='high',
                )
            )
        self._generated_quantities = pd.concat(drawset_list).values

    def save_csvfiles(self, dir: str = None) -> None:
        """
        Move output csvfiles to specified directory.  If files were
        written to the temporary session directory, clean filename.
        E.g., save 'bernoulli-201912081451-1-5nm6as7u.csv' as
        'bernoulli-201912081451-1.csv'.

        :param dir: directory path
        """
        self.runset.save_csvfiles(dir)


class CmdStanVB:
    """
    Container for outputs from CmdStan variational run.
    """

    def __init__(self, runset: RunSet) -> None:
        """Initialize object."""
        if not runset.method == Method.VARIATIONAL:
            raise ValueError(
                'Wrong runset method, expecting variational inference, '
                'found method {}'.format(runset.method)
            )
        self.runset = runset
        self._column_names = ()
        self._variational_mean = {}
        self._variational_sample = None
        self._set_variational_attrs(runset.csv_files[0])

    def __repr__(self) -> str:
        repr = 'CmdStanVB: model={}{}'.format(
            self.runset.model, self.runset._args.method_args.compose(0, cmd=[])
        )
        repr = '{}\n csv_file:\n\t{}\n output_file:\n\t{}'.format(
            repr,
            '\n\t'.join(self.runset.csv_files),
            '\n\t'.join(self.runset.stdout_files),
        )
        return repr

    def _set_variational_attrs(self, sample_csv_0: str) -> None:
        meta = scan_variational_csv(sample_csv_0)
        self._column_names = meta['column_names']
        self._variational_mean = meta['variational_mean']
        self._variational_sample = meta['variational_sample']

    @property
    def columns(self) -> int:
        """
        Total number of information items returned by sampler.
        Includes approximation information and names of model parameters
        and computed quantities.
        """
        return len(self._column_names)

    @property
    def column_names(self) -> Tuple[str, ...]:
        """
        Names of information items returned by sampler for each draw.
        Includes approximation information and names of model parameters
        and computed quantities.
        """
        return self._column_names

    @property
    def variational_params_np(self) -> np.array:
        """Returns inferred parameter means as numpy array."""
        return self._variational_mean

    @property
    def variational_params_pd(self) -> pd.DataFrame:
        """Returns inferred parameter means as pandas DataFrame."""
        return pd.DataFrame([self._variational_mean], columns=self.column_names)

    @property
    def variational_params_dict(self) -> OrderedDict:
        """Returns inferred parameter means as Dict."""
        return OrderedDict(zip(self.column_names, self._variational_mean))

    @property
    def variational_sample(self) -> np.array:
        """Returns the set of approximate posterior output draws."""
        return self._variational_sample

    def save_csvfiles(self, dir: str = None) -> None:
        """
        Move output csvfiles to specified directory.  If files were
        written to the temporary session directory, clean filename.
        E.g., save 'bernoulli-201912081451-1-5nm6as7u.csv' as
        'bernoulli-201912081451-1.csv'.

        :param dir: directory path
        """
        self.runset.save_csvfiles(dir)<|MERGE_RESOLUTION|>--- conflicted
+++ resolved
@@ -765,13 +765,7 @@
         if self._draws_pd is None or self._draws_pd.shape[0] != num_rows:
             # pylint: disable=redundant-keyword-arg
             data = self.draws(inc_warmup=inc_warmup).reshape(
-<<<<<<< HEAD
-                (self.num_draws * self.runset.chains),
-                len(self.column_names),
-                order='A',
-=======
                 (num_rows, len(self.column_names)), order='A'
->>>>>>> 6cbccbba
             )
             self._draws_pd = pd.DataFrame(data=data, columns=self.column_names)
         if params is None:
