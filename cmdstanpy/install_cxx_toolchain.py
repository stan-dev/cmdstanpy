--- conflicted
+++ resolved
@@ -23,18 +23,12 @@
 from time import sleep
 from typing import Any, Dict, List
 
-<<<<<<< HEAD
 from cmdstanpy import _DOT_CMDSTAN
-from cmdstanpy.utils import pushd, validate_dir, wrap_progress_hook
-=======
-from cmdstanpy import _DOT_CMDSTAN, _DOT_CMDSTANPY
 from cmdstanpy.utils import (
-    get_logger,
     pushd,
     validate_dir,
     wrap_url_progress_hook,
 )
->>>>>>> f0488031
 
 EXTENSION = '.exe' if platform.system() == 'Windows' else ''
 IS_64BITS = sys.maxsize > 2 ** 32
